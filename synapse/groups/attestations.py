# -*- coding: utf-8 -*-
# Copyright 2017 Vector Creations Ltd
#
# Licensed under the Apache License, Version 2.0 (the "License");
# you may not use this file except in compliance with the License.
# You may obtain a copy of the License at
#
#     http://www.apache.org/licenses/LICENSE-2.0
#
# Unless required by applicable law or agreed to in writing, software
# distributed under the License is distributed on an "AS IS" BASIS,
# WITHOUT WARRANTIES OR CONDITIONS OF ANY KIND, either express or implied.
# See the License for the specific language governing permissions and
# limitations under the License.

<<<<<<< HEAD
"""Attestations ensure that users and groups can't lie about their memberships.

When a user joins a group the HS and GS swap attestations, which allow them
both to independently prove to third parties their membership.These
attestations have a validity period so need to be periodically renewed.

If a user leaves (or gets kicked out of) a group, either side can still use
their attestation to "prove" their membership, until the attestation expires.
Therefore attestations shouldn't be relied on to prove membership in important
cases, but can for less important situtations, e.g. showing a users membership
of groups on their profile, showing flairs, etc.abs

An attestsation is a signed blob of json that looks like:

    {
        "user_id": "@foo:a.example.com",
        "group_id": "+bar:b.example.com",
        "valid_until_ms": 1507994728530,
        "signatures":{"matrix.org":{"ed25519:auto":"..."}}
    }
"""

import logging
=======
import random
>>>>>>> ca571b0e

from twisted.internet import defer

from synapse.api.errors import SynapseError
from synapse.types import get_domain_from_id
from synapse.util.logcontext import preserve_fn

from signedjson.sign import sign_json


logger = logging.getLogger(__name__)


# Default validity duration for new attestations we create
DEFAULT_ATTESTATION_LENGTH_MS = 3 * 24 * 60 * 60 * 1000

# We add some jitter to the validity duration of attestations so that if we
# add lots of users at once we don't need to renew them all at once.
# The jitter is a multiplier picked randomly between the first and second number
DEFAULT_ATTESTATION_JITTER = (0.9, 1.3)

# Start trying to update our attestations when they come this close to expiring
UPDATE_ATTESTATION_TIME_MS = 1 * 24 * 60 * 60 * 1000


class GroupAttestationSigning(object):
    """Creates and verifies group attestations.
    """
    def __init__(self, hs):
        self.keyring = hs.get_keyring()
        self.clock = hs.get_clock()
        self.server_name = hs.hostname
        self.signing_key = hs.config.signing_key[0]

    @defer.inlineCallbacks
    def verify_attestation(self, attestation, group_id, user_id, server_name=None):
        """Verifies that the given attestation matches the given parameters.

        An optional server_name can be supplied to explicitly set which server's
        signature is expected. Otherwise assumes that either the group_id or user_id
        is local and uses the other's server as the one to check.
        """

        if not server_name:
            if get_domain_from_id(group_id) == self.server_name:
                server_name = get_domain_from_id(user_id)
            elif get_domain_from_id(user_id) == self.server_name:
                server_name = get_domain_from_id(group_id)
            else:
                raise Exception("Expected either group_id or user_id to be local")

        if user_id != attestation["user_id"]:
            raise SynapseError(400, "Attestation has incorrect user_id")

        if group_id != attestation["group_id"]:
            raise SynapseError(400, "Attestation has incorrect group_id")
        valid_until_ms = attestation["valid_until_ms"]

        # TODO: We also want to check that *new* attestations that people give
        # us to store are valid for at least a little while.
        if valid_until_ms < self.clock.time_msec():
            raise SynapseError(400, "Attestation expired")

        yield self.keyring.verify_json_for_server(server_name, attestation)

    def create_attestation(self, group_id, user_id):
        """Create an attestation for the group_id and user_id with default
        validity length.
        """
        validity_period = DEFAULT_ATTESTATION_LENGTH_MS
        validity_period *= random.uniform(*DEFAULT_ATTESTATION_JITTER)
        valid_until_ms = int(self.clock.time_msec() + validity_period)

        return sign_json({
            "group_id": group_id,
            "user_id": user_id,
            "valid_until_ms": valid_until_ms,
        }, self.server_name, self.signing_key)


class GroupAttestionRenewer(object):
    """Responsible for sending and receiving attestation updates.
    """

    def __init__(self, hs):
        self.clock = hs.get_clock()
        self.store = hs.get_datastore()
        self.assestations = hs.get_groups_attestation_signing()
        self.transport_client = hs.get_federation_transport_client()
        self.is_mine_id = hs.is_mine_id
        self.attestations = hs.get_groups_attestation_signing()

        self._renew_attestations_loop = self.clock.looping_call(
            self._renew_attestations, 30 * 60 * 1000,
        )

    @defer.inlineCallbacks
    def on_renew_attestation(self, group_id, user_id, content):
        """When a remote updates an attestation
        """
        attestation = content["attestation"]

        if not self.is_mine_id(group_id) and not self.is_mine_id(user_id):
            raise SynapseError(400, "Neither user not group are on this server")

        yield self.attestations.verify_attestation(
            attestation,
            user_id=user_id,
            group_id=group_id,
        )

        yield self.store.update_remote_attestion(group_id, user_id, attestation)

        defer.returnValue({})

    @defer.inlineCallbacks
    def _renew_attestations(self):
        """Called periodically to check if we need to update any of our attestations
        """

        now = self.clock.time_msec()

        rows = yield self.store.get_attestations_need_renewals(
            now + UPDATE_ATTESTATION_TIME_MS
        )

        @defer.inlineCallbacks
        def _renew_attestation(group_id, user_id):
            if not self.is_mine_id(group_id):
                destination = get_domain_from_id(group_id)
            elif not self.is_mine_id(user_id):
                destination = get_domain_from_id(user_id)
            else:
                logger.warn(
                    "Incorrectly trying to do attestations for user: %r in %r",
                    user_id, group_id,
                )
                yield self.store.remove_attestation_renewal(group_id, user_id)
                return

            attestation = self.attestations.create_attestation(group_id, user_id)

            yield self.transport_client.renew_group_attestation(
                destination, group_id, user_id,
                content={"attestation": attestation},
            )

            yield self.store.update_attestation_renewal(
                group_id, user_id, attestation
            )

        for row in rows:
            group_id = row["group_id"]
            user_id = row["user_id"]

            preserve_fn(_renew_attestation)(group_id, user_id)<|MERGE_RESOLUTION|>--- conflicted
+++ resolved
@@ -13,7 +13,6 @@
 # See the License for the specific language governing permissions and
 # limitations under the License.
 
-<<<<<<< HEAD
 """Attestations ensure that users and groups can't lie about their memberships.
 
 When a user joins a group the HS and GS swap attestations, which allow them
@@ -37,9 +36,7 @@
 """
 
 import logging
-=======
 import random
->>>>>>> ca571b0e
 
 from twisted.internet import defer
 
