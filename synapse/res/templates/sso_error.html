--- conflicted
+++ resolved
@@ -12,11 +12,7 @@
     <p>
         There was an error during authentication:
     </p>
-<<<<<<< HEAD
-    <div id="errormsg" style="margin:20px 80px">{{ error_description }}</div>
-=======
     <div id="errormsg" style="margin:20px 80px">{{ error_description | e }}</div>
->>>>>>> 31acc5c3
     <p>
         If you are seeing this page after clicking a link sent to you via email, make
         sure you only click the confirmation link once, and that you open the
