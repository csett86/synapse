# -*- coding: utf-8 -*-
# Copyright 2017 Vector Creations Ltd
#
# Licensed under the Apache License, Version 2.0 (the "License");
# you may not use this file except in compliance with the License.
# You may obtain a copy of the License at
#
#     http://www.apache.org/licenses/LICENSE-2.0
#
# Unless required by applicable law or agreed to in writing, software
# distributed under the License is distributed on an "AS IS" BASIS,
# WITHOUT WARRANTIES OR CONDITIONS OF ANY KIND, either express or implied.
# See the License for the specific language governing permissions and
# limitations under the License.
"""A replication client for use by synapse workers.
"""
import logging
from typing import TYPE_CHECKING, Dict, List, Tuple

from twisted.internet.defer import Deferred
from twisted.internet.protocol import ReconnectingClientFactory

from synapse.api.constants import EventTypes
from synapse.logging.context import PreserveLoggingContext, make_deferred_yieldable
from synapse.replication.tcp.protocol import ClientReplicationStreamProtocol
from synapse.replication.tcp.streams import TypingStream
from synapse.replication.tcp.streams.events import (
    EventsStream,
    EventsStreamEventRow,
    EventsStreamRow,
)
<<<<<<< HEAD
from synapse.types import UserID
=======
from synapse.types import PersistedEventPosition, RoomStreamToken, UserID
>>>>>>> 31acc5c3
from synapse.util.async_helpers import timeout_deferred
from synapse.util.metrics import Measure

if TYPE_CHECKING:
    from synapse.replication.tcp.handler import ReplicationCommandHandler
    from synapse.server import HomeServer

logger = logging.getLogger(__name__)


# How long we allow callers to wait for replication updates before timing out.
_WAIT_FOR_REPLICATION_TIMEOUT_SECONDS = 30


class DirectTcpReplicationClientFactory(ReconnectingClientFactory):
    """Factory for building connections to the master. Will reconnect if the
    connection is lost.

    Accepts a handler that is passed to `ClientReplicationStreamProtocol`.
    """

    initialDelay = 0.1
    maxDelay = 1  # Try at least once every N seconds

    def __init__(
        self,
        hs: "HomeServer",
        client_name: str,
        command_handler: "ReplicationCommandHandler",
    ):
        self.client_name = client_name
        self.command_handler = command_handler
        self.server_name = hs.config.server_name
        self.hs = hs
        self._clock = hs.get_clock()  # As self.clock is defined in super class

        hs.get_reactor().addSystemEventTrigger("before", "shutdown", self.stopTrying)

    def startedConnecting(self, connector):
        logger.info("Connecting to replication: %r", connector.getDestination())

    def buildProtocol(self, addr):
        logger.info("Connected to replication: %r", addr)
        return ClientReplicationStreamProtocol(
            self.hs,
            self.client_name,
            self.server_name,
            self._clock,
            self.command_handler,
        )

    def clientConnectionLost(self, connector, reason):
        logger.error("Lost replication conn: %r", reason)
        ReconnectingClientFactory.clientConnectionLost(self, connector, reason)

    def clientConnectionFailed(self, connector, reason):
        logger.error("Failed to connect to replication: %r", reason)
        ReconnectingClientFactory.clientConnectionFailed(self, connector, reason)


class ReplicationDataHandler:
    """Handles incoming stream updates from replication.

    This instance notifies the slave data store about updates. Can be subclassed
    to handle updates in additional ways.
    """

    def __init__(self, hs: "HomeServer"):
        self.store = hs.get_datastore()
        self.notifier = hs.get_notifier()
        self._reactor = hs.get_reactor()
        self._clock = hs.get_clock()
        self._streams = hs.get_replication_streams()
        self._instance_name = hs.get_instance_name()
        self._typing_handler = hs.get_typing_handler()

        # Map from stream to list of deferreds waiting for the stream to
        # arrive at a particular position. The lists are sorted by stream position.
        self._streams_to_waiters = (
            {}
        )  # type: Dict[str, List[Tuple[int, Deferred[None]]]]

    async def on_rdata(
        self, stream_name: str, instance_name: str, token: int, rows: list
    ):
        """Called to handle a batch of replication data with a given stream token.

        By default this just pokes the slave store. Can be overridden in subclasses to
        handle more.

        Args:
            stream_name: name of the replication stream for this batch of rows
            instance_name: the instance that wrote the rows.
            token: stream token for this batch of rows
            rows: a list of Stream.ROW_TYPE objects as returned by Stream.parse_row.
        """
        self.store.process_replication_rows(stream_name, instance_name, token, rows)

        if stream_name == TypingStream.NAME:
            self._typing_handler.process_replication_rows(token, rows)
            self.notifier.on_new_event(
                "typing_key", token, rooms=[row.room_id for row in rows]
            )

        if stream_name == EventsStream.NAME:
            # We shouldn't get multiple rows per token for events stream, so
            # we don't need to optimise this for multiple rows.
            for row in rows:
                if row.type != EventsStreamEventRow.TypeId:
                    continue
                assert isinstance(row, EventsStreamRow)

                event = await self.store.get_event(
                    row.data.event_id, allow_rejected=True
                )
                if event.rejected_reason:
                    continue

                extra_users = ()  # type: Tuple[UserID, ...]
                if event.type == EventTypes.Member:
                    extra_users = (UserID.from_string(event.state_key),)
<<<<<<< HEAD
                max_token = self.store.get_room_max_stream_ordering()
                self.notifier.on_new_room_event(event, token, max_token, extra_users)

=======

                max_token = RoomStreamToken(
                    None, self.store.get_room_max_stream_ordering()
                )
                event_pos = PersistedEventPosition(instance_name, token)
                self.notifier.on_new_room_event(
                    event, event_pos, max_token, extra_users
                )

>>>>>>> 31acc5c3
        # Notify any waiting deferreds. The list is ordered by position so we
        # just iterate through the list until we reach a position that is
        # greater than the received row position.
        waiting_list = self._streams_to_waiters.get(stream_name, [])

        # Index of first item with a position after the current token, i.e we
        # have called all deferreds before this index. If not overwritten by
        # loop below means either a) no items in list so no-op or b) all items
        # in list were called and so the list should be cleared. Setting it to
        # `len(list)` works for both cases.
        index_of_first_deferred_not_called = len(waiting_list)

        for idx, (position, deferred) in enumerate(waiting_list):
            if position <= token:
                try:
                    with PreserveLoggingContext():
                        deferred.callback(None)
                except Exception:
                    # The deferred has been cancelled or timed out.
                    pass
            else:
                # The list is sorted by position so we don't need to continue
                # checking any further entries in the list.
                index_of_first_deferred_not_called = idx
                break

        # Drop all entries in the waiting list that were called in the above
        # loop. (This maintains the order so no need to resort)
        waiting_list[:] = waiting_list[index_of_first_deferred_not_called:]

    async def on_position(self, stream_name: str, instance_name: str, token: int):
        self.store.process_replication_rows(stream_name, instance_name, token, [])

    def on_remote_server_up(self, server: str):
        """Called when get a new REMOTE_SERVER_UP command."""

    async def wait_for_stream_position(
        self, instance_name: str, stream_name: str, position: int
    ):
        """Wait until this instance has received updates up to and including
        the given stream position.
        """

        if instance_name == self._instance_name:
            # We don't get told about updates written by this process, and
            # anyway in that case we don't need to wait.
            return

        current_position = self._streams[stream_name].current_token(self._instance_name)
        if position <= current_position:
            # We're already past the position
            return

        # Create a new deferred that times out after N seconds, as we don't want
        # to wedge here forever.
        deferred = Deferred()
        deferred = timeout_deferred(
            deferred, _WAIT_FOR_REPLICATION_TIMEOUT_SECONDS, self._reactor
        )

        waiting_list = self._streams_to_waiters.setdefault(stream_name, [])

        waiting_list.append((position, deferred))
        waiting_list.sort(key=lambda t: t[0])

        # We measure here to get in flight counts and average waiting time.
        with Measure(self._clock, "repl.wait_for_stream_position"):
            logger.info("Waiting for repl stream %r to reach %s", stream_name, position)
            await make_deferred_yieldable(deferred)
            logger.info(
                "Finished waiting for repl stream %r to reach %s", stream_name, position
            )<|MERGE_RESOLUTION|>--- conflicted
+++ resolved
@@ -29,11 +29,7 @@
     EventsStreamEventRow,
     EventsStreamRow,
 )
-<<<<<<< HEAD
-from synapse.types import UserID
-=======
 from synapse.types import PersistedEventPosition, RoomStreamToken, UserID
->>>>>>> 31acc5c3
 from synapse.util.async_helpers import timeout_deferred
 from synapse.util.metrics import Measure
 
@@ -155,11 +151,6 @@
                 extra_users = ()  # type: Tuple[UserID, ...]
                 if event.type == EventTypes.Member:
                     extra_users = (UserID.from_string(event.state_key),)
-<<<<<<< HEAD
-                max_token = self.store.get_room_max_stream_ordering()
-                self.notifier.on_new_room_event(event, token, max_token, extra_users)
-
-=======
 
                 max_token = RoomStreamToken(
                     None, self.store.get_room_max_stream_ordering()
@@ -169,7 +160,6 @@
                     event, event_pos, max_token, extra_users
                 )
 
->>>>>>> 31acc5c3
         # Notify any waiting deferreds. The list is ordered by position so we
         # just iterate through the list until we reach a position that is
         # greater than the received row position.
