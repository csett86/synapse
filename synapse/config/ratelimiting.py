--- conflicted
+++ resolved
@@ -110,8 +110,6 @@
             defaults={"per_second": 0.003, "burst_count": 5},
         )
 
-<<<<<<< HEAD
-=======
         self.rc_invites_per_room = RateLimitConfig(
             config.get("rc_invites", {}).get("per_room", {}),
             defaults={"per_second": 0.3, "burst_count": 10},
@@ -121,7 +119,6 @@
             defaults={"per_second": 0.003, "burst_count": 5},
         )
 
->>>>>>> 18ab3528
     def generate_config_section(self, **kwargs):
         return """\
         ## Ratelimiting ##
@@ -154,11 +151,8 @@
         #     "remote" for when users are trying to join rooms not on the server (which
         #     can be more expensive)
         #   - one for ratelimiting how often a user or IP can attempt to validate a 3PID.
-<<<<<<< HEAD
-=======
         #   - two for ratelimiting how often invites can be sent in a room or to a
         #     specific user.
->>>>>>> 18ab3528
         #
         # The defaults are as shown below.
         #
@@ -200,8 +194,6 @@
         #rc_3pid_validation:
         #  per_second: 0.003
         #  burst_count: 5
-<<<<<<< HEAD
-=======
         #
         #rc_invites:
         #  per_room:
@@ -210,7 +202,6 @@
         #  per_user:
         #    per_second: 0.003
         #    burst_count: 5
->>>>>>> 18ab3528
 
         # Ratelimiting settings for incoming federation
         #
