--- conflicted
+++ resolved
@@ -18,11 +18,8 @@
 import argparse
 import errno
 import os
-<<<<<<< HEAD
 from io import open as io_open
-=======
 from collections import OrderedDict
->>>>>>> f743108a
 from textwrap import dedent
 from typing import Any, MutableMapping, Optional
 
