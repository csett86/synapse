--- conflicted
+++ resolved
@@ -34,13 +34,8 @@
         self.password_pepper = password_config.get("pepper", "")
 
         # Password policy
-<<<<<<< HEAD
-        self.password_policy = password_config.get("policy", {})
-        self.password_policy_enabled = self.password_policy.pop("enabled", False)
-=======
         self.password_policy = password_config.get("policy") or {}
         self.password_policy_enabled = self.password_policy.get("enabled", False)
->>>>>>> 45c8b1c6
 
     def generate_config_section(self, config_dir_path, server_name, **kwargs):
         return """\
@@ -60,62 +55,38 @@
            #
            #pepper: "EVEN_MORE_SECRET"
 
-<<<<<<< HEAD
-           # Define and enforce a password policy. Each parameter is optional, boolean
-           # parameters default to 'false' and integer parameters default to 0.
-           # This is an early implementation of MSC2000.
-           #
-           #policy:
-              # Whether to enforce the password policy.
-=======
            # Define and enforce a password policy. Each parameter is optional.
            # This is an implementation of MSC2000.
            #
            policy:
               # Whether to enforce the password policy.
               # Defaults to 'false'.
->>>>>>> 45c8b1c6
               #
               #enabled: true
 
               # Minimum accepted length for a password.
-<<<<<<< HEAD
-=======
               # Defaults to 0.
->>>>>>> 45c8b1c6
               #
               #minimum_length: 15
 
               # Whether a password must contain at least one digit.
-<<<<<<< HEAD
-=======
               # Defaults to 'false'.
->>>>>>> 45c8b1c6
               #
               #require_digit: true
 
               # Whether a password must contain at least one symbol.
               # A symbol is any character that's not a number or a letter.
-<<<<<<< HEAD
-=======
               # Defaults to 'false'.
->>>>>>> 45c8b1c6
               #
               #require_symbol: true
 
               # Whether a password must contain at least one lowercase letter.
-<<<<<<< HEAD
-=======
               # Defaults to 'false'.
->>>>>>> 45c8b1c6
               #
               #require_lowercase: true
 
               # Whether a password must contain at least one lowercase letter.
-<<<<<<< HEAD
-=======
               # Defaults to 'false'.
->>>>>>> 45c8b1c6
               #
               #require_uppercase: true
         """