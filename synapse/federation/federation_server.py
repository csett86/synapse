--- conflicted
+++ resolved
@@ -609,18 +609,6 @@
         origin_host, _ = parse_server_name(origin)
         await self.check_server_matches_acl(origin_host, room_id)
 
-<<<<<<< HEAD
-        room_version = await self.store.get_room_version_id(room_id)
-        if room_version not in supported_versions:
-            logger.warning(
-                "Room version %s not in %s", room_version, supported_versions
-            )
-            raise IncompatibleRoomVersionError(room_version=room_version)
-
-        pdu = await self.handler.on_make_knock_request(origin, room_id, user_id)
-        time_now = self._clock.time_msec()
-        return {"event": pdu.get_pdu_json(time_now), "room_version": room_version}
-=======
         room_version = await self.store.get_room_version(room_id)
 
         # Check that this room version is supported by the remote homeserver
@@ -644,7 +632,6 @@
             "event": pdu.get_pdu_json(time_now),
             "room_version": room_version.identifier,
         }
->>>>>>> 88f9e8d6
 
     async def on_send_knock_request(
         self,
@@ -668,8 +655,6 @@
         logger.debug("on_send_knock_request: content: %s", content)
 
         room_version = await self.store.get_room_version(room_id)
-<<<<<<< HEAD
-=======
 
         # Check that this room supports knocking as defined by its room version
         if not room_version.msc2403_knocking:
@@ -679,7 +664,6 @@
                 errcode=Codes.FORBIDDEN,
             )
 
->>>>>>> 88f9e8d6
         pdu = event_from_pdu_json(content, room_version)
 
         origin_host, _ = parse_server_name(origin)
@@ -697,11 +681,7 @@
         # related to the room while the knock request is pending.
         stripped_room_state = (
             await self.store.get_stripped_room_state_from_event_context(
-<<<<<<< HEAD
-                event_context, DEFAULT_ROOM_STATE_TYPES
-=======
                 event_context, self._room_prejoin_state_types
->>>>>>> 88f9e8d6
             )
         )
         return {"knock_state_events": stripped_room_state}
