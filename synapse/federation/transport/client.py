--- conflicted
+++ resolved
@@ -1,12 +1,5 @@
-<<<<<<< HEAD
-# Copyright 2014-2016 OpenMarket Ltd
-# Copyright 2018 New Vector Ltd
 # Copyright 2020 Sorunome
 # Copyright 2020 The Matrix.org Foundation C.I.C.
-=======
-# Copyright 2014-2021 The Matrix.org Foundation C.I.C.
-# Copyright 2020 Sorunome
->>>>>>> 88f9e8d6
 #
 # Licensed under the Apache License, Version 2.0 (the "License");
 # you may not use this file except in compliance with the License.
@@ -228,10 +221,7 @@
             is not in our federation whitelist
         """
         valid_memberships = {Membership.JOIN, Membership.LEAVE, Membership.KNOCK}
-<<<<<<< HEAD
-=======
-
->>>>>>> 88f9e8d6
+
         if membership not in valid_memberships:
             raise RuntimeError(
                 "make_membership_event called with membership='%s', must be one of %s"
@@ -344,11 +334,7 @@
         return response
 
     @log_function
-<<<<<<< HEAD
-    async def send_knock_v2(
-=======
     async def send_knock_v1(
->>>>>>> 88f9e8d6
         self,
         destination: str,
         room_id: str,
@@ -375,16 +361,7 @@
 
             The list of state events may be empty.
         """
-<<<<<<< HEAD
-        path = _create_path(
-            FEDERATION_UNSTABLE_PREFIX + "/xyz.amorgan.knock",
-            "/send_knock/%s/%s",
-            room_id,
-            event_id,
-        )
-=======
         path = _create_v1_path("/send_knock/%s/%s", room_id, event_id)
->>>>>>> 88f9e8d6
 
         return await self.client.put_json(
             destination=destination, path=path, data=content
