# Copyright 2021 The Matrix.org Foundation C.I.C.
#
# Licensed under the Apache License, Version 2.0 (the "License");
# you may not use this file except in compliance with the License.
# You may obtain a copy of the License at
#
#     http://www.apache.org/licenses/LICENSE-2.0
#
# Unless required by applicable law or agreed to in writing, software
# distributed under the License is distributed on an "AS IS" BASIS,
# WITHOUT WARRANTIES OR CONDITIONS OF ANY KIND, either express or implied.
# See the License for the specific language governing permissions and
# limitations under the License.

import collections
import itertools
import logging
from http import HTTPStatus
from typing import (
    TYPE_CHECKING,
    Collection,
    Container,
    Dict,
    Iterable,
    List,
    Optional,
    Sequence,
    Set,
    Tuple,
)

from prometheus_client import Counter, Histogram

from synapse import event_auth
from synapse.api.constants import (
    EventContentFields,
    EventTypes,
    GuestAccess,
    Membership,
    RejectedReason,
    RoomEncryptionAlgorithms,
)
from synapse.api.errors import (
    AuthError,
    Codes,
    FederationError,
    HttpResponseException,
    RequestSendFailed,
    SynapseError,
)
from synapse.api.room_versions import KNOWN_ROOM_VERSIONS, RoomVersion, RoomVersions
from synapse.event_auth import (
    auth_types_for_event,
    check_state_dependent_auth_rules,
    check_state_independent_auth_rules,
    validate_event_for_room_version,
)
from synapse.events import EventBase
from synapse.events.snapshot import EventContext
from synapse.federation.federation_client import InvalidResponseError
from synapse.logging.context import nested_logging_context
<<<<<<< HEAD
from synapse.logging.tracing import trace
=======
from synapse.logging.opentracing import (
    SynapseTags,
    set_tag,
    start_active_span,
    tag_args,
    trace,
)
>>>>>>> 2c42673a
from synapse.metrics.background_process_metrics import run_as_background_process
from synapse.replication.http.devices import ReplicationUserDevicesResyncRestServlet
from synapse.replication.http.federation import (
    ReplicationFederationSendEventsRestServlet,
)
from synapse.state import StateResolutionStore
from synapse.storage.databases.main.events import PartialStateConflictError
from synapse.storage.databases.main.events_worker import EventRedactBehaviour
from synapse.storage.state import StateFilter
from synapse.types import (
    PersistedEventPosition,
    RoomStreamToken,
    StateMap,
    UserID,
    get_domain_from_id,
)
from synapse.util.async_helpers import Linearizer, concurrently_execute
from synapse.util.iterutils import batch_iter
from synapse.util.retryutils import NotRetryingDestination
from synapse.util.stringutils import shortstr

if TYPE_CHECKING:
    from synapse.server import HomeServer


logger = logging.getLogger(__name__)

soft_failed_event_counter = Counter(
    "synapse_federation_soft_failed_events_total",
    "Events received over federation that we marked as soft_failed",
)

# Added to debug performance and track progress on optimizations
backfill_processing_after_timer = Histogram(
    "synapse_federation_backfill_processing_after_time_seconds",
    "sec",
    [],
    buckets=(
        1.0,
        5.0,
        10.0,
        20.0,
        30.0,
        40.0,
        60.0,
        80.0,
        120.0,
        180.0,
        "+Inf",
    ),
)


class FederationEventHandler:
    """Handles events that originated from federation.

    Responsible for handing incoming events and passing them on to the rest
    of the homeserver (including auth and state conflict resolutions)
    """

    def __init__(self, hs: "HomeServer"):
        self._store = hs.get_datastores().main
        self._storage_controllers = hs.get_storage_controllers()
        self._state_storage_controller = self._storage_controllers.state

        self._state_handler = hs.get_state_handler()
        self._event_creation_handler = hs.get_event_creation_handler()
        self._event_auth_handler = hs.get_event_auth_handler()
        self._message_handler = hs.get_message_handler()
        self._bulk_push_rule_evaluator = hs.get_bulk_push_rule_evaluator()
        self._state_resolution_handler = hs.get_state_resolution_handler()
        # avoid a circular dependency by deferring execution here
        self._get_room_member_handler = hs.get_room_member_handler

        self._federation_client = hs.get_federation_client()
        self._third_party_event_rules = hs.get_third_party_event_rules()
        self._notifier = hs.get_notifier()

        self._is_mine_id = hs.is_mine_id
        self._server_name = hs.hostname
        self._instance_name = hs.get_instance_name()

        self._config = hs.config
        self._ephemeral_messages_enabled = hs.config.server.enable_ephemeral_messages

        self._send_events = ReplicationFederationSendEventsRestServlet.make_client(hs)
        if hs.config.worker.worker_app:
            self._user_device_resync = (
                ReplicationUserDevicesResyncRestServlet.make_client(hs)
            )
        else:
            self._device_list_updater = hs.get_device_handler().device_list_updater

        # When joining a room we need to queue any events for that room up.
        # For each room, a list of (pdu, origin) tuples.
        # TODO: replace this with something more elegant, probably based around the
        # federation event staging area.
        self.room_queues: Dict[str, List[Tuple[EventBase, str]]] = {}

        self._room_pdu_linearizer = Linearizer("fed_room_pdu")

    async def on_receive_pdu(self, origin: str, pdu: EventBase) -> None:
        """Process a PDU received via a federation /send/ transaction

        Args:
            origin: server which initiated the /send/ transaction. Will
                be used to fetch missing events or state.
            pdu: received PDU
        """

        # We should never see any outliers here.
        assert not pdu.internal_metadata.outlier

        room_id = pdu.room_id
        event_id = pdu.event_id

        # We reprocess pdus when we have seen them only as outliers
        existing = await self._store.get_event(
            event_id, allow_none=True, allow_rejected=True
        )

        # FIXME: Currently we fetch an event again when we already have it
        # if it has been marked as an outlier.
        if existing:
            if not existing.internal_metadata.is_outlier():
                logger.info(
                    "Ignoring received event %s which we have already seen", event_id
                )
                return
            if pdu.internal_metadata.is_outlier():
                logger.info(
                    "Ignoring received outlier %s which we already have as an outlier",
                    event_id,
                )
                return
            logger.info("De-outliering event %s", event_id)

        # do some initial sanity-checking of the event. In particular, make
        # sure it doesn't have hundreds of prev_events or auth_events, which
        # could cause a huge state resolution or cascade of event fetches.
        try:
            self._sanity_check_event(pdu)
        except SynapseError as err:
            logger.warning("Received event failed sanity checks")
            raise FederationError("ERROR", err.code, err.msg, affected=pdu.event_id)

        # If we are currently in the process of joining this room, then we
        # queue up events for later processing.
        if room_id in self.room_queues:
            logger.info(
                "Queuing PDU from %s for now: join in progress",
                origin,
            )
            self.room_queues[room_id].append((pdu, origin))
            return

        # If we're not in the room just ditch the event entirely. This is
        # probably an old server that has come back and thinks we're still in
        # the room (or we've been rejoined to the room by a state reset).
        #
        # Note that if we were never in the room then we would have already
        # dropped the event, since we wouldn't know the room version.
        is_in_room = await self._event_auth_handler.check_host_in_room(
            room_id, self._server_name
        )
        if not is_in_room:
            logger.info(
                "Ignoring PDU from %s as we're not in the room",
                origin,
            )
            return None

        # Try to fetch any missing prev events to fill in gaps in the graph
        prevs = set(pdu.prev_event_ids())
        seen = await self._store.have_events_in_timeline(prevs)
        missing_prevs = prevs - seen

        if missing_prevs:
            # We only backfill backwards to the min depth.
            min_depth = await self._store.get_min_depth(pdu.room_id)
            logger.debug("min_depth: %d", min_depth)

            if min_depth is not None and pdu.depth > min_depth:
                # If we're missing stuff, ensure we only fetch stuff one
                # at a time.
                logger.info(
                    "Acquiring room lock to fetch %d missing prev_events: %s",
                    len(missing_prevs),
                    shortstr(missing_prevs),
                )
                async with self._room_pdu_linearizer.queue(pdu.room_id):
                    logger.info(
                        "Acquired room lock to fetch %d missing prev_events",
                        len(missing_prevs),
                    )

                    try:
                        await self._get_missing_events_for_pdu(
                            origin, pdu, prevs, min_depth
                        )
                    except Exception as e:
                        raise Exception(
                            "Error fetching missing prev_events for %s: %s"
                            % (event_id, e)
                        ) from e

                # Update the set of things we've seen after trying to
                # fetch the missing stuff
                seen = await self._store.have_events_in_timeline(prevs)
                missing_prevs = prevs - seen

                if not missing_prevs:
                    logger.info("Found all missing prev_events")

            if missing_prevs:
                # since this event was pushed to us, it is possible for it to
                # become the only forward-extremity in the room, and we would then
                # trust its state to be the state for the whole room. This is very
                # bad. Further, if the event was pushed to us, there is no excuse
                # for us not to have all the prev_events. (XXX: apart from
                # min_depth?)
                #
                # We therefore reject any such events.
                logger.warning(
                    "Rejecting: failed to fetch %d prev events: %s",
                    len(missing_prevs),
                    shortstr(missing_prevs),
                )
                raise FederationError(
                    "ERROR",
                    403,
                    (
                        "Your server isn't divulging details about prev_events "
                        "referenced in this event."
                    ),
                    affected=pdu.event_id,
                )

        try:
            context = await self._state_handler.compute_event_context(pdu)
            await self._process_received_pdu(origin, pdu, context)
        except PartialStateConflictError:
            # The room was un-partial stated while we were processing the PDU.
            # Try once more, with full state this time.
            logger.info(
                "Room %s was un-partial stated while processing the PDU, trying again.",
                room_id,
            )
            context = await self._state_handler.compute_event_context(pdu)
            await self._process_received_pdu(origin, pdu, context)

    async def on_send_membership_event(
        self, origin: str, event: EventBase
    ) -> Tuple[EventBase, EventContext]:
        """
        We have received a join/leave/knock event for a room via send_join/leave/knock.

        Verify that event and send it into the room on the remote homeserver's behalf.

        This is quite similar to on_receive_pdu, with the following principal
        differences:
          * only membership events are permitted (and only events with
            sender==state_key -- ie, no kicks or bans)
          * *We* send out the event on behalf of the remote server.
          * We enforce the membership restrictions of restricted rooms.
          * Rejected events result in an exception rather than being stored.

        There are also other differences, however it is not clear if these are by
        design or omission. In particular, we do not attempt to backfill any missing
        prev_events.

        Args:
            origin: The homeserver of the remote (joining/invited/knocking) user.
            event: The member event that has been signed by the remote homeserver.

        Returns:
            The event and context of the event after inserting it into the room graph.

        Raises:
            RuntimeError if any prev_events are missing
            SynapseError if the event is not accepted into the room
            PartialStateConflictError if the room was un-partial stated in between
                computing the state at the event and persisting it. The caller should
                retry exactly once in this case.
        """
        logger.debug(
            "on_send_membership_event: Got event: %s, signatures: %s",
            event.event_id,
            event.signatures,
        )

        if get_domain_from_id(event.sender) != origin:
            logger.info(
                "Got send_membership request for user %r from different origin %s",
                event.sender,
                origin,
            )
            raise SynapseError(403, "User not from origin", Codes.FORBIDDEN)

        if event.sender != event.state_key:
            raise SynapseError(400, "state_key and sender must match", Codes.BAD_JSON)

        assert not event.internal_metadata.outlier

        # Send this event on behalf of the other server.
        #
        # The remote server isn't a full participant in the room at this point, so
        # may not have an up-to-date list of the other homeservers participating in
        # the room, so we send it on their behalf.
        event.internal_metadata.send_on_behalf_of = origin

        context = await self._state_handler.compute_event_context(event)
        await self._check_event_auth(origin, event, context)
        if context.rejected:
            raise SynapseError(
                403, f"{event.membership} event was rejected", Codes.FORBIDDEN
            )

        # for joins, we need to check the restrictions of restricted rooms
        if event.membership == Membership.JOIN:
            await self.check_join_restrictions(context, event)

        # for knock events, we run the third-party event rules. It's not entirely clear
        # why we don't do this for other sorts of membership events.
        if event.membership == Membership.KNOCK:
            event_allowed, _ = await self._third_party_event_rules.check_event_allowed(
                event, context
            )
            if not event_allowed:
                logger.info("Sending of knock %s forbidden by third-party rules", event)
                raise SynapseError(
                    403, "This event is not allowed in this context", Codes.FORBIDDEN
                )

        # all looks good, we can persist the event.

        # First, precalculate the joined hosts so that the federation sender doesn't
        # need to.
        await self._event_creation_handler.cache_joined_hosts_for_event(event, context)

        await self._check_for_soft_fail(event, context=context, origin=origin)
        await self._run_push_actions_and_persist_event(event, context)
        return event, context

    async def check_join_restrictions(
        self, context: EventContext, event: EventBase
    ) -> None:
        """Check that restrictions in restricted join rules are matched

        Called when we receive a join event via send_join.

        Raises an auth error if the restrictions are not matched.
        """
        prev_state_ids = await context.get_prev_state_ids()

        # Check if the user is already in the room or invited to the room.
        user_id = event.state_key
        prev_member_event_id = prev_state_ids.get((EventTypes.Member, user_id), None)
        prev_member_event = None
        if prev_member_event_id:
            prev_member_event = await self._store.get_event(prev_member_event_id)

        # Check if the member should be allowed access via membership in a space.
        await self._event_auth_handler.check_restricted_join_rules(
            prev_state_ids,
            event.room_version,
            user_id,
            prev_member_event,
        )

    @trace
    async def process_remote_join(
        self,
        origin: str,
        room_id: str,
        auth_events: List[EventBase],
        state: List[EventBase],
        event: EventBase,
        room_version: RoomVersion,
        partial_state: bool,
    ) -> int:
        """Persists the events returned by a send_join

        Checks the auth chain is valid (and passes auth checks) for the
        state and event. Then persists all of the events.
        Notifies about the persisted events where appropriate.

        Args:
            origin: Where the events came from
            room_id:
            auth_events
            state
            event
            room_version: The room version we expect this room to have, and
                will raise if it doesn't match the version in the create event.
            partial_state: True if the state omits non-critical membership events

        Returns:
            The stream ID after which all events have been persisted.

        Raises:
            SynapseError if the response is in some way invalid.
            PartialStateConflictError if the homeserver is already in the room and it
                has been un-partial stated.
        """
        create_event = None
        for e in state:
            if (e.type, e.state_key) == (EventTypes.Create, ""):
                create_event = e
                break

        if create_event is None:
            # If the state doesn't have a create event then the room is
            # invalid, and it would fail auth checks anyway.
            raise SynapseError(400, "No create event in state")

        room_version_id = create_event.content.get(
            "room_version", RoomVersions.V1.identifier
        )

        if room_version.identifier != room_version_id:
            raise SynapseError(400, "Room version mismatch")

        # persist the auth chain and state events.
        #
        # any invalid events here will be marked as rejected, and we'll carry on.
        #
        # any events whose auth events are missing (ie, not in the send_join response,
        # and not already in our db) will just be ignored. This is correct behaviour,
        # because the reason that auth_events are missing might be due to us being
        # unable to validate their signatures. The fact that we can't validate their
        # signatures right now doesn't mean that we will *never* be able to, so it
        # is premature to reject them.
        #
        await self._auth_and_persist_outliers(
            room_id, itertools.chain(auth_events, state)
        )

        # and now persist the join event itself.
        logger.info(
            "Peristing join-via-remote %s (partial_state: %s)", event, partial_state
        )
        with nested_logging_context(suffix=event.event_id):
            context = await self._state_handler.compute_event_context(
                event,
                state_ids_before_event={
                    (e.type, e.state_key): e.event_id for e in state
                },
                partial_state=partial_state,
            )

            await self._check_event_auth(origin, event, context)
            if context.rejected:
                raise SynapseError(400, "Join event was rejected")

            # the remote server is responsible for sending our join event to the rest
            # of the federation. Indeed, attempting to do so will result in problems
            # when we try to look up the state before the join (to get the server list)
            # and discover that we do not have it.
            event.internal_metadata.proactively_send = False

            stream_id_after_persist = await self.persist_events_and_notify(
                room_id, [(event, context)]
            )

            # If we're joining the room again, check if there is new marker
            # state indicating that there is new history imported somewhere in
            # the DAG. Multiple markers can exist in the current state with
            # unique state_keys.
            #
            # Do this after the state from the remote join was persisted (via
            # `persist_events_and_notify`). Otherwise we can run into a
            # situation where the create event doesn't exist yet in the
            # `current_state_events`
            for e in state:
                await self._handle_marker_event(origin, e)

            return stream_id_after_persist

    async def update_state_for_partial_state_event(
        self, destination: str, event: EventBase
    ) -> None:
        """Recalculate the state at an event as part of a de-partial-stating process

        Args:
            destination: server to request full state from
            event: partial-state event to be de-partial-stated

        Raises:
            FederationError if we fail to request state from the remote server.
        """
        logger.info("Updating state for %s", event.event_id)
        with nested_logging_context(suffix=event.event_id):
            # if we have all the event's prev_events, then we can work out the
            # state based on their states. Otherwise, we request it from the destination
            # server.
            #
            # This is the same operation as we do when we receive a regular event
            # over federation.
            context = await self._compute_event_context_with_maybe_missing_prevs(
                destination, event
            )
            if context.partial_state:
                # this can happen if some or all of the event's prev_events still have
                # partial state. We were careful to only pick events from the db without
                # partial-state prev events, so that implies that a prev event has
                # been persisted (with partial state) since we did the query.
                #
                # So, let's just ignore `event` for now; when we re-run the db query
                # we should instead get its partial-state prev event, which we will
                # de-partial-state, and then come back to event.
                logger.warning(
                    "%s still has prev_events with partial state: can't de-partial-state it yet",
                    event.event_id,
                )
                return

            # since the state at this event has changed, we should now re-evaluate
            # whether it should have been rejected. We must already have all of the
            # auth events (from last time we went round this path), so there is no
            # need to pass the origin.
            await self._check_event_auth(None, event, context)

            await self._store.update_state_for_partial_state_event(event, context)
            self._state_storage_controller.notify_event_un_partial_stated(
                event.event_id
            )

    @trace
    async def backfill(
        self, dest: str, room_id: str, limit: int, extremities: Collection[str]
    ) -> None:
        """Trigger a backfill request to `dest` for the given `room_id`

        This will attempt to get more events from the remote. If the other side
        has no new events to offer, this will return an empty list.

        As the events are received, we check their signatures, and also do some
        sanity-checking on them. If any of the backfilled events are invalid,
        this method throws a SynapseError.

        We might also raise an InvalidResponseError if the response from the remote
        server is just bogus.

        TODO: make this more useful to distinguish failures of the remote
        server from invalid events (there is probably no point in trying to
        re-fetch invalid events from every other HS in the room.)
        """
        if dest == self._server_name:
            raise SynapseError(400, "Can't backfill from self.")

        events = await self._federation_client.backfill(
            dest, room_id, limit=limit, extremities=extremities
        )

        if not events:
            return

        with backfill_processing_after_timer.time():
            # if there are any events in the wrong room, the remote server is buggy and
            # should not be trusted.
            for ev in events:
                if ev.room_id != room_id:
                    raise InvalidResponseError(
                        f"Remote server {dest} returned event {ev.event_id} which is in "
                        f"room {ev.room_id}, when we were backfilling in {room_id}"
                    )

            await self._process_pulled_events(
                dest,
                events,
                backfilled=True,
            )

    @trace
    async def _get_missing_events_for_pdu(
        self, origin: str, pdu: EventBase, prevs: Set[str], min_depth: int
    ) -> None:
        """
        Args:
            origin: Origin of the pdu. Will be called to get the missing events
            pdu: received pdu
            prevs: List of event ids which we are missing
            min_depth: Minimum depth of events to return.
        """

        room_id = pdu.room_id
        event_id = pdu.event_id

        seen = await self._store.have_events_in_timeline(prevs)

        if not prevs - seen:
            return

        latest_list = await self._store.get_latest_event_ids_in_room(room_id)

        # We add the prev events that we have seen to the latest
        # list to ensure the remote server doesn't give them to us
        latest = set(latest_list)
        latest |= seen

        logger.info(
            "Requesting missing events between %s and %s",
            shortstr(latest),
            event_id,
        )

        # XXX: we set timeout to 10s to help workaround
        # https://github.com/matrix-org/synapse/issues/1733.
        # The reason is to avoid holding the linearizer lock
        # whilst processing inbound /send transactions, causing
        # FDs to stack up and block other inbound transactions
        # which empirically can currently take up to 30 minutes.
        #
        # N.B. this explicitly disables retry attempts.
        #
        # N.B. this also increases our chances of falling back to
        # fetching fresh state for the room if the missing event
        # can't be found, which slightly reduces our security.
        # it may also increase our DAG extremity count for the room,
        # causing additional state resolution?  See #1760.
        # However, fetching state doesn't hold the linearizer lock
        # apparently.
        #
        # see https://github.com/matrix-org/synapse/pull/1744
        #
        # ----
        #
        # Update richvdh 2018/09/18: There are a number of problems with timing this
        # request out aggressively on the client side:
        #
        # - it plays badly with the server-side rate-limiter, which starts tarpitting you
        #   if you send too many requests at once, so you end up with the server carefully
        #   working through the backlog of your requests, which you have already timed
        #   out.
        #
        # - for this request in particular, we now (as of
        #   https://github.com/matrix-org/synapse/pull/3456) reject any PDUs where the
        #   server can't produce a plausible-looking set of prev_events - so we becone
        #   much more likely to reject the event.
        #
        # - contrary to what it says above, we do *not* fall back to fetching fresh state
        #   for the room if get_missing_events times out. Rather, we give up processing
        #   the PDU whose prevs we are missing, which then makes it much more likely that
        #   we'll end up back here for the *next* PDU in the list, which exacerbates the
        #   problem.
        #
        # - the aggressive 10s timeout was introduced to deal with incoming federation
        #   requests taking 8 hours to process. It's not entirely clear why that was going
        #   on; certainly there were other issues causing traffic storms which are now
        #   resolved, and I think in any case we may be more sensible about our locking
        #   now. We're *certainly* more sensible about our logging.
        #
        # All that said: Let's try increasing the timeout to 60s and see what happens.

        try:
            missing_events = await self._federation_client.get_missing_events(
                origin,
                room_id,
                earliest_events_ids=list(latest),
                latest_events=[pdu],
                limit=10,
                min_depth=min_depth,
                timeout=60000,
            )
        except (RequestSendFailed, HttpResponseException, NotRetryingDestination) as e:
            # We failed to get the missing events, but since we need to handle
            # the case of `get_missing_events` not returning the necessary
            # events anyway, it is safe to simply log the error and continue.
            logger.warning("Failed to get prev_events: %s", e)
            return

        logger.info("Got %d prev_events", len(missing_events))
        await self._process_pulled_events(origin, missing_events, backfilled=False)

    @trace
    async def _process_pulled_events(
        self, origin: str, events: Collection[EventBase], backfilled: bool
    ) -> None:
        """Process a batch of events we have pulled from a remote server

        Pulls in any events required to auth the events, persists the received events,
        and notifies clients, if appropriate.

        Assumes the events have already had their signatures and hashes checked.

        Params:
            origin: The server we received these events from
            events: The received events.
            backfilled: True if this is part of a historical batch of events (inhibits
                notification to clients, and validation of device keys.)
        """
        set_tag(
            SynapseTags.FUNC_ARG_PREFIX + "event_ids",
            str([event.event_id for event in events]),
        )
        set_tag(
            SynapseTags.FUNC_ARG_PREFIX + "event_ids.length",
            str(len(events)),
        )
        set_tag(SynapseTags.FUNC_ARG_PREFIX + "backfilled", str(backfilled))
        logger.debug(
            "processing pulled backfilled=%s events=%s",
            backfilled,
            [
                "event_id=%s,depth=%d,body=%s,prevs=%s\n"
                % (
                    event.event_id,
                    event.depth,
                    event.content.get("body", event.type),
                    event.prev_event_ids(),
                )
                for event in events
            ],
        )

        # We want to sort these by depth so we process them and
        # tell clients about them in order.
        sorted_events = sorted(events, key=lambda x: x.depth)
        for ev in sorted_events:
            with nested_logging_context(ev.event_id):
                await self._process_pulled_event(origin, ev, backfilled=backfilled)

    @trace
    @tag_args
    async def _process_pulled_event(
        self, origin: str, event: EventBase, backfilled: bool
    ) -> None:
        """Process a single event that we have pulled from a remote server

        Pulls in any events required to auth the event, persists the received event,
        and notifies clients, if appropriate.

        Assumes the event has already had its signatures and hashes checked.

        This is somewhat equivalent to on_receive_pdu, but applies somewhat different
        logic in the case that we are missing prev_events (in particular, it just
        requests the state at that point, rather than triggering a get_missing_events) -
        so is appropriate when we have pulled the event from a remote server, rather
        than having it pushed to us.

        Params:
            origin: The server we received this event from
            events: The received event
            backfilled: True if this is part of a historical batch of events (inhibits
                notification to clients, and validation of device keys.)
        """
        logger.info("Processing pulled event %s", event)

        # This function should not be used to persist outliers (use something
        # else) because this does a bunch of operations that aren't necessary
        # (extra work; in particular, it makes sure we have all the prev_events
        # and resolves the state across those prev events). If you happen to run
        # into a situation where the event you're trying to process/backfill is
        # marked as an `outlier`, then you should update that spot to return an
        # `EventBase` copy that doesn't have `outlier` flag set.
        #
        # `EventBase` is used to represent both an event we have not yet
        # persisted, and one that we have persisted and now keep in the cache.
        # In an ideal world this method would only be called with the first type
        # of event, but it turns out that's not actually the case and for
        # example, you could get an event from cache that is marked as an
        # `outlier` (fix up that spot though).
        assert not event.internal_metadata.is_outlier(), (
            "Outlier event passed to _process_pulled_event. "
            "To persist an event as a non-outlier, make sure to pass in a copy without `event.internal_metadata.outlier = true`."
        )

        event_id = event.event_id

        existing = await self._store.get_event(
            event_id, allow_none=True, allow_rejected=True
        )
        if existing:
            if not existing.internal_metadata.is_outlier():
                logger.info(
                    "_process_pulled_event: Ignoring received event %s which we have already seen",
                    event_id,
                )
                return
            logger.info("De-outliering event %s", event_id)

        try:
            self._sanity_check_event(event)
        except SynapseError as err:
            logger.warning("Event %s failed sanity check: %s", event_id, err)
            return

        try:
            try:
                context = await self._compute_event_context_with_maybe_missing_prevs(
                    origin, event
                )
                await self._process_received_pdu(
                    origin,
                    event,
                    context,
                    backfilled=backfilled,
                )
            except PartialStateConflictError:
                # The room was un-partial stated while we were processing the event.
                # Try once more, with full state this time.
                context = await self._compute_event_context_with_maybe_missing_prevs(
                    origin, event
                )

                # We ought to have full state now, barring some unlikely race where we left and
                # rejoned the room in the background.
                if context.partial_state:
                    raise AssertionError(
                        f"Event {event.event_id} still has a partial resolved state "
                        f"after room {event.room_id} was un-partial stated"
                    )

                await self._process_received_pdu(
                    origin,
                    event,
                    context,
                    backfilled=backfilled,
                )
        except FederationError as e:
            if e.code == 403:
                logger.warning("Pulled event %s failed history check.", event_id)
            else:
                raise

    @trace
    async def _compute_event_context_with_maybe_missing_prevs(
        self, dest: str, event: EventBase
    ) -> EventContext:
        """Build an EventContext structure for a non-outlier event whose prev_events may
        be missing.

        This is used when we have pulled a batch of events from a remote server, and may
        not have all the prev_events.

        To build an EventContext, we need to calculate the state before the event. If we
        already have all the prev_events for `event`, we can simply use the state after
        the prev_events to calculate the state before `event`.

        Otherwise, the missing prevs become new backwards extremities, and we fall back
        to asking the remote server for the state after each missing `prev_event`,
        and resolving across them.

        That's ok provided we then resolve the state against other bits of the DAG
        before using it - in other words, that the received event `event` is not going
        to become the only forwards_extremity in the room (which will ensure that you
        can't just take over a room by sending an event, withholding its prev_events,
        and declaring yourself to be an admin in the subsequent state request).

        In other words: we should only call this method if `event` has been *pulled*
        as part of a batch of missing prev events, or similar.

        Params:
            dest: the remote server to ask for state at the missing prevs. Typically,
                this will be the server we got `event` from.
            event: an event to check for missing prevs.

        Returns:
            The event context.

        Raises:
            FederationError if we fail to get the state from the remote server after any
                missing `prev_event`s.
        """
        room_id = event.room_id
        event_id = event.event_id

        prevs = set(event.prev_event_ids())
        seen = await self._store.have_events_in_timeline(prevs)
        missing_prevs = prevs - seen

        if not missing_prevs:
            return await self._state_handler.compute_event_context(event)

        logger.info(
            "Event %s is missing prev_events %s: calculating state for a "
            "backwards extremity",
            event_id,
            shortstr(missing_prevs),
        )
        # Calculate the state after each of the previous events, and
        # resolve them to find the correct state at the current event.

        try:
            # Determine whether we may be about to retrieve partial state
            # Events may be un-partial stated right after we compute the partial state
            # flag, but that's okay, as long as the flag errs on the conservative side.
            partial_state_flags = await self._store.get_partial_state_events(seen)
            partial_state = any(partial_state_flags.values())

            # Get the state of the events we know about
            ours = await self._state_storage_controller.get_state_groups_ids(
                room_id, seen, await_full_state=False
            )

            # state_maps is a list of mappings from (type, state_key) to event_id
            state_maps: List[StateMap[str]] = list(ours.values())

            # we don't need this any more, let's delete it.
            del ours

            # Ask the remote server for the states we don't
            # know about
            for p in missing_prevs:
                logger.info("Requesting state after missing prev_event %s", p)

                with nested_logging_context(p):
                    # note that if any of the missing prevs share missing state or
                    # auth events, the requests to fetch those events are deduped
                    # by the get_pdu_cache in federation_client.
                    remote_state_map = (
                        await self._get_state_ids_after_missing_prev_event(
                            dest, room_id, p
                        )
                    )

                    state_maps.append(remote_state_map)

            room_version = await self._store.get_room_version_id(room_id)
            state_map = await self._state_resolution_handler.resolve_events_with_store(
                room_id,
                room_version,
                state_maps,
                event_map={event_id: event},
                state_res_store=StateResolutionStore(self._store),
            )

        except Exception:
            logger.warning(
                "Error attempting to resolve state at missing prev_events",
                exc_info=True,
            )
            raise FederationError(
                "ERROR",
                403,
                "We can't get valid state history.",
                affected=event_id,
            )
        return await self._state_handler.compute_event_context(
            event, state_ids_before_event=state_map, partial_state=partial_state
        )

    @trace
    @tag_args
    async def _get_state_ids_after_missing_prev_event(
        self,
        destination: str,
        room_id: str,
        event_id: str,
    ) -> StateMap[str]:
        """Requests all of the room state at a given event from a remote homeserver.

        Args:
            destination: The remote homeserver to query for the state.
            room_id: The id of the room we're interested in.
            event_id: The id of the event we want the state at.

        Returns:
            The event ids of the state *after* the given event.

        Raises:
            InvalidResponseError: if the remote homeserver's response contains fields
                of the wrong type.
        """
        (
            state_event_ids,
            auth_event_ids,
        ) = await self._federation_client.get_room_state_ids(
            destination, room_id, event_id=event_id
        )

        logger.debug(
            "state_ids returned %i state events, %i auth events",
            len(state_event_ids),
            len(auth_event_ids),
        )

        # Start by checking events we already have in the DB
        desired_events = set(state_event_ids)
        desired_events.add(event_id)
        logger.debug("Fetching %i events from cache/store", len(desired_events))
        have_events = await self._store.have_seen_events(room_id, desired_events)

        missing_desired_event_ids = desired_events - have_events
        logger.debug(
            "We are missing %i events (got %i)",
            len(missing_desired_event_ids),
            len(have_events),
        )

        # We probably won't need most of the auth events, so let's just check which
        # we have for now, rather than thrashing the event cache with them all
        # unnecessarily.

        # TODO: we probably won't actually need all of the auth events, since we
        #   already have a bunch of the state events. It would be nice if the
        #   federation api gave us a way of finding out which we actually need.

        missing_auth_event_ids = set(auth_event_ids) - have_events
        missing_auth_event_ids.difference_update(
            await self._store.have_seen_events(room_id, missing_auth_event_ids)
        )
        logger.debug("We are also missing %i auth events", len(missing_auth_event_ids))

        missing_event_ids = missing_desired_event_ids | missing_auth_event_ids

        set_tag(
            SynapseTags.RESULT_PREFIX + "missing_auth_event_ids",
            str(missing_auth_event_ids),
        )
        set_tag(
            SynapseTags.RESULT_PREFIX + "missing_auth_event_ids.length",
            str(len(missing_auth_event_ids)),
        )
        set_tag(
            SynapseTags.RESULT_PREFIX + "missing_desired_event_ids",
            str(missing_desired_event_ids),
        )
        set_tag(
            SynapseTags.RESULT_PREFIX + "missing_desired_event_ids.length",
            str(len(missing_desired_event_ids)),
        )

        # Making an individual request for each of 1000s of events has a lot of
        # overhead. On the other hand, we don't really want to fetch all of the events
        # if we already have most of them.
        #
        # As an arbitrary heuristic, if we are missing more than 10% of the events, then
        # we fetch the whole state.
        #
        # TODO: might it be better to have an API which lets us do an aggregate event
        #   request
        if (len(missing_event_ids) * 10) >= len(auth_event_ids) + len(state_event_ids):
            logger.debug("Requesting complete state from remote")
            await self._get_state_and_persist(destination, room_id, event_id)
        else:
            logger.debug("Fetching %i events from remote", len(missing_event_ids))
            await self._get_events_and_persist(
                destination=destination, room_id=room_id, event_ids=missing_event_ids
            )

        # We now need to fill out the state map, which involves fetching the
        # type and state key for each event ID in the state.
        state_map = {}

        event_metadata = await self._store.get_metadata_for_events(state_event_ids)
        for state_event_id, metadata in event_metadata.items():
            if metadata.room_id != room_id:
                # This is a bogus situation, but since we may only discover it a long time
                # after it happened, we try our best to carry on, by just omitting the
                # bad events from the returned state set.
                #
                # This can happen if a remote server claims that the state or
                # auth_events at an event in room A are actually events in room B
                logger.warning(
                    "Remote server %s claims event %s in room %s is an auth/state "
                    "event in room %s",
                    destination,
                    state_event_id,
                    metadata.room_id,
                    room_id,
                )
                continue

            if metadata.state_key is None:
                logger.warning(
                    "Remote server gave us non-state event in state: %s", state_event_id
                )
                continue

            state_map[(metadata.event_type, metadata.state_key)] = state_event_id

        # if we couldn't get the prev event in question, that's a problem.
        remote_event = await self._store.get_event(
            event_id,
            allow_none=True,
            allow_rejected=True,
            redact_behaviour=EventRedactBehaviour.as_is,
        )
        if not remote_event:
            raise Exception("Unable to get missing prev_event %s" % (event_id,))

        # missing state at that event is a warning, not a blocker
        # XXX: this doesn't sound right? it means that we'll end up with incomplete
        #   state.
        failed_to_fetch = desired_events - event_metadata.keys()
        # `event_id` could be missing from `event_metadata` because it's not necessarily
        # a state event. We've already checked that we've fetched it above.
        failed_to_fetch.discard(event_id)
        if failed_to_fetch:
            logger.warning(
                "Failed to fetch missing state events for %s %s",
                event_id,
                failed_to_fetch,
            )
            set_tag(
                SynapseTags.RESULT_PREFIX + "failed_to_fetch",
                str(failed_to_fetch),
            )
            set_tag(
                SynapseTags.RESULT_PREFIX + "failed_to_fetch.length",
                str(len(failed_to_fetch)),
            )

        if remote_event.is_state() and remote_event.rejected_reason is None:
            state_map[
                (remote_event.type, remote_event.state_key)
            ] = remote_event.event_id

        return state_map

    @trace
    @tag_args
    async def _get_state_and_persist(
        self, destination: str, room_id: str, event_id: str
    ) -> None:
        """Get the complete room state at a given event, and persist any new events
        as outliers"""
        room_version = await self._store.get_room_version(room_id)
        auth_events, state_events = await self._federation_client.get_room_state(
            destination, room_id, event_id=event_id, room_version=room_version
        )
        logger.info("/state returned %i events", len(auth_events) + len(state_events))

        await self._auth_and_persist_outliers(
            room_id, itertools.chain(auth_events, state_events)
        )

        # we also need the event itself.
        if not await self._store.have_seen_event(room_id, event_id):
            await self._get_events_and_persist(
                destination=destination, room_id=room_id, event_ids=(event_id,)
            )

    @trace
    async def _process_received_pdu(
        self,
        origin: str,
        event: EventBase,
        context: EventContext,
        backfilled: bool = False,
    ) -> None:
        """Called when we have a new non-outlier event.

        This is called when we have a new event to add to the room DAG. This can be
        due to:
           * events received directly via a /send request
           * events retrieved via get_missing_events after a /send request
           * events backfilled after a client request.

        It's not currently used for events received from incoming send_{join,knock,leave}
        requests (which go via on_send_membership_event), nor for joins created by a
        remote join dance (which go via process_remote_join).

        We need to do auth checks and put it through the StateHandler.

        Args:
            origin: server sending the event

            event: event to be persisted

            context: The `EventContext` to persist the event with.

            backfilled: True if this is part of a historical batch of events (inhibits
                notification to clients, and validation of device keys.)

        PartialStateConflictError: if the room was un-partial stated in between
            computing the state at the event and persisting it. The caller should
            recompute `context` and retry exactly once when this happens.
        """
        logger.debug("Processing event: %s", event)
        assert not event.internal_metadata.outlier

        try:
            await self._check_event_auth(origin, event, context)
        except AuthError as e:
            # This happens only if we couldn't find the auth events. We'll already have
            # logged a warning, so now we just convert to a FederationError.
            raise FederationError("ERROR", e.code, e.msg, affected=event.event_id)

        if not backfilled and not context.rejected:
            # For new (non-backfilled and non-outlier) events we check if the event
            # passes auth based on the current state. If it doesn't then we
            # "soft-fail" the event.
            await self._check_for_soft_fail(event, context=context, origin=origin)

        await self._run_push_actions_and_persist_event(event, context, backfilled)

        await self._handle_marker_event(origin, event)

        if backfilled or context.rejected:
            return

        await self._maybe_kick_guest_users(event)

        # For encrypted messages we check that we know about the sending device,
        # if we don't then we mark the device cache for that user as stale.
        if event.type == EventTypes.Encrypted:
            device_id = event.content.get("device_id")
            sender_key = event.content.get("sender_key")

            cached_devices = await self._store.get_cached_devices_for_user(event.sender)

            resync = False  # Whether we should resync device lists.

            device = None
            if device_id is not None:
                device = cached_devices.get(device_id)
                if device is None:
                    logger.info(
                        "Received event from remote device not in our cache: %s %s",
                        event.sender,
                        device_id,
                    )
                    resync = True

            # We also check if the `sender_key` matches what we expect.
            if sender_key is not None:
                # Figure out what sender key we're expecting. If we know the
                # device and recognize the algorithm then we can work out the
                # exact key to expect. Otherwise check it matches any key we
                # have for that device.

                current_keys: Container[str] = []

                if device:
                    keys = device.get("keys", {}).get("keys", {})

                    if (
                        event.content.get("algorithm")
                        == RoomEncryptionAlgorithms.MEGOLM_V1_AES_SHA2
                    ):
                        # For this algorithm we expect a curve25519 key.
                        key_name = "curve25519:%s" % (device_id,)
                        current_keys = [keys.get(key_name)]
                    else:
                        # We don't know understand the algorithm, so we just
                        # check it matches a key for the device.
                        current_keys = keys.values()
                elif device_id:
                    # We don't have any keys for the device ID.
                    pass
                else:
                    # The event didn't include a device ID, so we just look for
                    # keys across all devices.
                    current_keys = [
                        key
                        for device in cached_devices.values()
                        for key in device.get("keys", {}).get("keys", {}).values()
                    ]

                # We now check that the sender key matches (one of) the expected
                # keys.
                if sender_key not in current_keys:
                    logger.info(
                        "Received event from remote device with unexpected sender key: %s %s: %s",
                        event.sender,
                        device_id or "<no device_id>",
                        sender_key,
                    )
                    resync = True

            if resync:
                run_as_background_process(
                    "resync_device_due_to_pdu",
                    self._resync_device,
                    event.sender,
                )

    async def _resync_device(self, sender: str) -> None:
        """We have detected that the device list for the given user may be out
        of sync, so we try and resync them.
        """

        try:
            await self._store.mark_remote_user_device_cache_as_stale(sender)

            # Immediately attempt a resync in the background
            if self._config.worker.worker_app:
                await self._user_device_resync(user_id=sender)
            else:
                await self._device_list_updater.user_device_resync(sender)
        except Exception:
            logger.exception("Failed to resync device for %s", sender)

    @trace
    async def _handle_marker_event(self, origin: str, marker_event: EventBase) -> None:
        """Handles backfilling the insertion event when we receive a marker
        event that points to one.

        Args:
            origin: Origin of the event. Will be called to get the insertion event
            marker_event: The event to process
        """

        if marker_event.type != EventTypes.MSC2716_MARKER:
            # Not a marker event
            return

        if marker_event.rejected_reason is not None:
            # Rejected event
            return

        # Skip processing a marker event if the room version doesn't
        # support it or the event is not from the room creator.
        room_version = await self._store.get_room_version(marker_event.room_id)
        create_event = await self._store.get_create_event_for_room(marker_event.room_id)
        room_creator = create_event.content.get(EventContentFields.ROOM_CREATOR)
        if not room_version.msc2716_historical and (
            not self._config.experimental.msc2716_enabled
            or marker_event.sender != room_creator
        ):
            return

        logger.debug("_handle_marker_event: received %s", marker_event)

        insertion_event_id = marker_event.content.get(
            EventContentFields.MSC2716_MARKER_INSERTION
        )

        if insertion_event_id is None:
            # Nothing to retrieve then (invalid marker)
            return

        already_seen_insertion_event = await self._store.have_seen_event(
            marker_event.room_id, insertion_event_id
        )
        if already_seen_insertion_event:
            # No need to process a marker again if we have already seen the
            # insertion event that it was pointing to
            return

        logger.debug(
            "_handle_marker_event: backfilling insertion event %s", insertion_event_id
        )

        await self._get_events_and_persist(
            origin,
            marker_event.room_id,
            [insertion_event_id],
        )

        insertion_event = await self._store.get_event(
            insertion_event_id, allow_none=True
        )
        if insertion_event is None:
            logger.warning(
                "_handle_marker_event: server %s didn't return insertion event %s for marker %s",
                origin,
                insertion_event_id,
                marker_event.event_id,
            )
            return

        logger.debug(
            "_handle_marker_event: succesfully backfilled insertion event %s from marker event %s",
            insertion_event,
            marker_event,
        )

        await self._store.insert_insertion_extremity(
            insertion_event_id, marker_event.room_id
        )

        logger.debug(
            "_handle_marker_event: insertion extremity added for %s from marker event %s",
            insertion_event,
            marker_event,
        )

    async def backfill_event_id(
        self, destination: str, room_id: str, event_id: str
    ) -> EventBase:
        """Backfill a single event and persist it as a non-outlier which means
        we also pull in all of the state and auth events necessary for it.

        Args:
            destination: The homeserver to pull the given event_id from.
            room_id: The room where the event is from.
            event_id: The event ID to backfill.

        Raises:
            FederationError if we are unable to find the event from the destination
        """
        logger.info(
            "backfill_event_id: event_id=%s from destination=%s", event_id, destination
        )

        room_version = await self._store.get_room_version(room_id)

        event_from_response = await self._federation_client.get_pdu(
            [destination],
            event_id,
            room_version,
        )

        if not event_from_response:
            raise FederationError(
                "ERROR",
                404,
                "Unable to find event_id=%s from destination=%s to backfill."
                % (event_id, destination),
                affected=event_id,
            )

        # Persist the event we just fetched, including pulling all of the state
        # and auth events to de-outlier it. This also sets up the necessary
        # `state_groups` for the event.
        await self._process_pulled_events(
            destination,
            [event_from_response],
            # Prevent notifications going to clients
            backfilled=True,
        )

        return event_from_response

    @trace
    @tag_args
    async def _get_events_and_persist(
        self, destination: str, room_id: str, event_ids: Collection[str]
    ) -> None:
        """Fetch the given events from a server, and persist them as outliers.

        This function *does not* recursively get missing auth events of the
        newly fetched events. Callers must include in the `event_ids` argument
        any missing events from the auth chain.

        Logs a warning if we can't find the given event.
        """

        room_version = await self._store.get_room_version(room_id)

        events: List[EventBase] = []

        async def get_event(event_id: str) -> None:
            with nested_logging_context(event_id):
                try:
                    event = await self._federation_client.get_pdu(
                        [destination],
                        event_id,
                        room_version,
                    )
                    if event is None:
                        logger.warning(
                            "Server %s didn't return event %s",
                            destination,
                            event_id,
                        )
                        return
                    events.append(event)

                except Exception as e:
                    logger.warning(
                        "Error fetching missing state/auth event %s: %s %s",
                        event_id,
                        type(e),
                        e,
                    )

        await concurrently_execute(get_event, event_ids, 5)
        logger.info("Fetched %i events of %i requested", len(events), len(event_ids))
        await self._auth_and_persist_outliers(room_id, events)

    @trace
    async def _auth_and_persist_outliers(
        self, room_id: str, events: Iterable[EventBase]
    ) -> None:
        """Persist a batch of outlier events fetched from remote servers.

        We first sort the events to make sure that we process each event's auth_events
        before the event itself.

        We then mark the events as outliers, persist them to the database, and, where
        appropriate (eg, an invite), awake the notifier.

        Params:
            room_id: the room that the events are meant to be in (though this has
               not yet been checked)
            events: the events that have been fetched
        """
        event_map = {event.event_id: event for event in events}

        event_ids = event_map.keys()
        set_tag(
            SynapseTags.FUNC_ARG_PREFIX + "event_ids",
            str(event_ids),
        )
        set_tag(
            SynapseTags.FUNC_ARG_PREFIX + "event_ids.length",
            str(len(event_ids)),
        )

        # filter out any events we have already seen. This might happen because
        # the events were eagerly pushed to us (eg, during a room join), or because
        # another thread has raced against us since we decided to request the event.
        #
        # This is just an optimisation, so it doesn't need to be watertight - the event
        # persister does another round of deduplication.
        seen_remotes = await self._store.have_seen_events(room_id, event_map.keys())
        for s in seen_remotes:
            event_map.pop(s, None)

        # XXX: it might be possible to kick this process off in parallel with fetching
        # the events.
        while event_map:
            # build a list of events whose auth events are not in the queue.
            roots = tuple(
                ev
                for ev in event_map.values()
                if not any(aid in event_map for aid in ev.auth_event_ids())
            )

            if not roots:
                # if *none* of the remaining events are ready, that means
                # we have a loop. This either means a bug in our logic, or that
                # somebody has managed to create a loop (which requires finding a
                # hash collision in room v2 and later).
                logger.warning(
                    "Loop found in auth events while fetching missing state/auth "
                    "events: %s",
                    shortstr(event_map.keys()),
                )
                return

            logger.info(
                "Persisting %i of %i remaining outliers: %s",
                len(roots),
                len(event_map),
                shortstr(e.event_id for e in roots),
            )

            await self._auth_and_persist_outliers_inner(room_id, roots)

            for ev in roots:
                del event_map[ev.event_id]

    async def _auth_and_persist_outliers_inner(
        self, room_id: str, fetched_events: Collection[EventBase]
    ) -> None:
        """Helper for _auth_and_persist_outliers

        Persists a batch of events where we have (theoretically) already persisted all
        of their auth events.

        Marks the events as outliers, auths them, persists them to the database, and,
        where appropriate (eg, an invite), awakes the notifier.

        Params:
            origin: where the events came from
            room_id: the room that the events are meant to be in (though this has
               not yet been checked)
            fetched_events: the events to persist
        """
        # get all the auth events for all the events in this batch. By now, they should
        # have been persisted.
        auth_events = {
            aid for event in fetched_events for aid in event.auth_event_ids()
        }
        persisted_events = await self._store.get_events(
            auth_events,
            allow_rejected=True,
        )

        events_and_contexts_to_persist: List[Tuple[EventBase, EventContext]] = []

        async def prep(event: EventBase) -> None:
            with nested_logging_context(suffix=event.event_id):
                auth = []
                for auth_event_id in event.auth_event_ids():
                    ae = persisted_events.get(auth_event_id)
                    if not ae:
                        # the fact we can't find the auth event doesn't mean it doesn't
                        # exist, which means it is premature to reject `event`. Instead we
                        # just ignore it for now.
                        logger.warning(
                            "Dropping event %s, which relies on auth_event %s, which could not be found",
                            event,
                            auth_event_id,
                        )
                        return
                    auth.append(ae)

                # we're not bothering about room state, so flag the event as an outlier.
                event.internal_metadata.outlier = True

                context = EventContext.for_outlier(self._storage_controllers)
                try:
                    validate_event_for_room_version(event)
                    await check_state_independent_auth_rules(self._store, event)
                    check_state_dependent_auth_rules(event, auth)
                except AuthError as e:
                    logger.warning("Rejecting %r because %s", event, e)
                    context.rejected = RejectedReason.AUTH_ERROR

            events_and_contexts_to_persist.append((event, context))

        for event in fetched_events:
            await prep(event)

        await self.persist_events_and_notify(
            room_id,
            events_and_contexts_to_persist,
            # Mark these events backfilled as they're historic events that will
            # eventually be backfilled. For example, missing events we fetch
            # during backfill should be marked as backfilled as well.
            backfilled=True,
        )

    @trace
    async def _check_event_auth(
        self, origin: Optional[str], event: EventBase, context: EventContext
    ) -> None:
        """
        Checks whether an event should be rejected (for failing auth checks).

        Args:
            origin: The host the event originates from. This is used to fetch
               any missing auth events. It can be set to None, but only if we are
               sure that we already have all the auth events.
            event: The event itself.
            context:
                The event context.

        Raises:
            AuthError if we were unable to find copies of the event's auth events.
               (Most other failures just cause us to set `context.rejected`.)
        """
        # This method should only be used for non-outliers
        assert not event.internal_metadata.outlier

        # first of all, check that the event itself is valid.
        try:
            validate_event_for_room_version(event)
        except AuthError as e:
            logger.warning("While validating received event %r: %s", event, e)
            # TODO: use a different rejected reason here?
            context.rejected = RejectedReason.AUTH_ERROR
            return

        # next, check that we have all of the event's auth events.
        #
        # Note that this can raise AuthError, which we want to propagate to the
        # caller rather than swallow with `context.rejected` (since we cannot be
        # certain that there is a permanent problem with the event).
        claimed_auth_events = await self._load_or_fetch_auth_events_for_event(
            origin, event
        )
        set_tag(
            SynapseTags.RESULT_PREFIX + "claimed_auth_events",
            str([ev.event_id for ev in claimed_auth_events]),
        )
        set_tag(
            SynapseTags.RESULT_PREFIX + "claimed_auth_events.length",
            str(len(claimed_auth_events)),
        )

        # ... and check that the event passes auth at those auth events.
        # https://spec.matrix.org/v1.3/server-server-api/#checks-performed-on-receipt-of-a-pdu:
        #   4. Passes authorization rules based on the event’s auth events,
        #      otherwise it is rejected.
        try:
            await check_state_independent_auth_rules(self._store, event)
            check_state_dependent_auth_rules(event, claimed_auth_events)
        except AuthError as e:
            logger.warning(
                "While checking auth of %r against auth_events: %s", event, e
            )
            context.rejected = RejectedReason.AUTH_ERROR
            return

        # now check the auth rules pass against the room state before the event
        # https://spec.matrix.org/v1.3/server-server-api/#checks-performed-on-receipt-of-a-pdu:
        #   5. Passes authorization rules based on the state before the event,
        #      otherwise it is rejected.
        #
        # ... however, if we only have partial state for the room, then there is a good
        # chance that we'll be missing some of the state needed to auth the new event.
        # So, we state-resolve the auth events that we are given against the state that
        # we know about, which ensures things like bans are applied. (Note that we'll
        # already have checked we have all the auth events, in
        # _load_or_fetch_auth_events_for_event above)
        if context.partial_state:
            room_version = await self._store.get_room_version_id(event.room_id)

            local_state_id_map = await context.get_prev_state_ids()
            claimed_auth_events_id_map = {
                (ev.type, ev.state_key): ev.event_id for ev in claimed_auth_events
            }

            state_for_auth_id_map = (
                await self._state_resolution_handler.resolve_events_with_store(
                    event.room_id,
                    room_version,
                    [local_state_id_map, claimed_auth_events_id_map],
                    event_map=None,
                    state_res_store=StateResolutionStore(self._store),
                )
            )
        else:
            event_types = event_auth.auth_types_for_event(event.room_version, event)
            state_for_auth_id_map = await context.get_prev_state_ids(
                StateFilter.from_types(event_types)
            )

        calculated_auth_event_ids = self._event_auth_handler.compute_auth_events(
            event, state_for_auth_id_map, for_verification=True
        )

        # if those are the same, we're done here.
        if collections.Counter(event.auth_event_ids()) == collections.Counter(
            calculated_auth_event_ids
        ):
            return

        # otherwise, re-run the auth checks based on what we calculated.
        calculated_auth_events = await self._store.get_events_as_list(
            calculated_auth_event_ids
        )

        # log the differences

        claimed_auth_event_map = {(e.type, e.state_key): e for e in claimed_auth_events}
        calculated_auth_event_map = {
            (e.type, e.state_key): e for e in calculated_auth_events
        }
        logger.info(
            "event's auth_events are different to our calculated auth_events. "
            "Claimed but not calculated: %s. Calculated but not claimed: %s",
            [
                ev
                for k, ev in claimed_auth_event_map.items()
                if k not in calculated_auth_event_map
                or calculated_auth_event_map[k].event_id != ev.event_id
            ],
            [
                ev
                for k, ev in calculated_auth_event_map.items()
                if k not in claimed_auth_event_map
                or claimed_auth_event_map[k].event_id != ev.event_id
            ],
        )

        try:
            check_state_dependent_auth_rules(event, calculated_auth_events)
        except AuthError as e:
            logger.warning(
                "While checking auth of %r against room state before the event: %s",
                event,
                e,
            )
            context.rejected = RejectedReason.AUTH_ERROR

    @trace
    async def _maybe_kick_guest_users(self, event: EventBase) -> None:
        if event.type != EventTypes.GuestAccess:
            return

        guest_access = event.content.get(EventContentFields.GUEST_ACCESS)
        if guest_access == GuestAccess.CAN_JOIN:
            return

        current_state = await self._storage_controllers.state.get_current_state(
            event.room_id
        )
        current_state_list = list(current_state.values())
        await self._get_room_member_handler().kick_guest_users(current_state_list)

    async def _check_for_soft_fail(
        self,
        event: EventBase,
        context: EventContext,
        origin: str,
    ) -> None:
        """Checks if we should soft fail the event; if so, marks the event as
        such.

        Does nothing for events in rooms with partial state, since we may not have an
        accurate membership event for the sender in the current state.

        Args:
            event
            context: The `EventContext` which we are about to persist the event with.
            origin: The host the event originates from.
        """
        if await self._store.is_partial_state_room(event.room_id):
            # We might not know the sender's membership in the current state, so don't
            # soft fail anything. Even if we do have a membership for the sender in the
            # current state, it may have been derived from state resolution between
            # partial and full state and may not be accurate.
            return

        extrem_ids_list = await self._store.get_latest_event_ids_in_room(event.room_id)
        extrem_ids = set(extrem_ids_list)
        prev_event_ids = set(event.prev_event_ids())

        if extrem_ids == prev_event_ids:
            # If they're the same then the current state is the same as the
            # state at the event, so no point rechecking auth for soft fail.
            return

        room_version = await self._store.get_room_version_id(event.room_id)
        room_version_obj = KNOWN_ROOM_VERSIONS[room_version]

        # The event types we want to pull from the "current" state.
        auth_types = auth_types_for_event(room_version_obj, event)

        # Calculate the "current state".
        seen_event_ids = await self._store.have_events_in_timeline(prev_event_ids)
        has_missing_prevs = bool(prev_event_ids - seen_event_ids)
        if has_missing_prevs:
            # We don't have all the prev_events of this event, which means we have a
            # gap in the graph, and the new event is going to become a new backwards
            # extremity.
            #
            # In this case we want to be a little careful as we might have been
            # down for a while and have an incorrect view of the current state,
            # however we still want to do checks as gaps are easy to
            # maliciously manufacture.
            #
            # So we use a "current state" that is actually a state
            # resolution across the current forward extremities and the
            # given state at the event. This should correctly handle cases
            # like bans, especially with state res v2.

            state_sets_d = await self._state_storage_controller.get_state_groups_ids(
                event.room_id, extrem_ids
            )
            state_sets: List[StateMap[str]] = list(state_sets_d.values())
            state_ids = await context.get_prev_state_ids()
            state_sets.append(state_ids)
            current_state_ids = (
                await self._state_resolution_handler.resolve_events_with_store(
                    event.room_id,
                    room_version,
                    state_sets,
                    event_map=None,
                    state_res_store=StateResolutionStore(self._store),
                )
            )
        else:
            current_state_ids = (
                await self._state_storage_controller.get_current_state_ids(
                    event.room_id, StateFilter.from_types(auth_types)
                )
            )

        logger.debug(
            "Doing soft-fail check for %s: state %s",
            event.event_id,
            current_state_ids,
        )

        # Now check if event pass auth against said current state
        current_state_ids_list = [
            e for k, e in current_state_ids.items() if k in auth_types
        ]
        current_auth_events = await self._store.get_events_as_list(
            current_state_ids_list
        )

        try:
            check_state_dependent_auth_rules(event, current_auth_events)
        except AuthError as e:
            logger.warning(
                "Soft-failing %r (from %s) because %s",
                event,
                e,
                origin,
                extra={
                    "room_id": event.room_id,
                    "mxid": event.sender,
                    "hs": origin,
                },
            )
            soft_failed_event_counter.inc()
            event.internal_metadata.soft_failed = True

    async def _load_or_fetch_auth_events_for_event(
        self, destination: Optional[str], event: EventBase
    ) -> Collection[EventBase]:
        """Fetch this event's auth_events, from database or remote

        Loads any of the auth_events that we already have from the database/cache. If
        there are any that are missing, calls /event_auth to get the complete auth
        chain for the event (and then attempts to load the auth_events again).

        If any of the auth_events cannot be found, raises an AuthError. This can happen
        for a number of reasons; eg: the events don't exist, or we were unable to talk
        to `destination`, or we couldn't validate the signature on the event (which
        in turn has multiple potential causes).

        Args:
            destination: where to send the /event_auth request. Typically the server
               that sent us `event` in the first place.

               If this is None, no attempt is made to load any missing auth events:
               rather, an AssertionError is raised if there are any missing events.

            event: the event whose auth_events we want

        Returns:
            all of the events listed in `event.auth_events_ids`, after deduplication

        Raises:
            AssertionError if some auth events were missing and no `destination` was
            supplied.

            AuthError if we were unable to fetch the auth_events for any reason.
        """
        event_auth_event_ids = set(event.auth_event_ids())
        event_auth_events = await self._store.get_events(
            event_auth_event_ids, allow_rejected=True
        )
        missing_auth_event_ids = event_auth_event_ids.difference(
            event_auth_events.keys()
        )
        if not missing_auth_event_ids:
            return event_auth_events.values()
        if destination is None:
            # this shouldn't happen: destination must be set unless we know we have already
            # persisted the auth events.
            raise AssertionError(
                "_load_or_fetch_auth_events_for_event() called with no destination for "
                "an event with missing auth_events"
            )

        logger.info(
            "Event %s refers to unknown auth events %s: fetching auth chain",
            event,
            missing_auth_event_ids,
        )
        try:
            await self._get_remote_auth_chain_for_event(
                destination, event.room_id, event.event_id
            )
        except Exception as e:
            logger.warning("Failed to get auth chain for %s: %s", event, e)
            # in this case, it's very likely we still won't have all the auth
            # events - but we pick that up below.

        # try to fetch the auth events we missed list time.
        extra_auth_events = await self._store.get_events(
            missing_auth_event_ids, allow_rejected=True
        )
        missing_auth_event_ids.difference_update(extra_auth_events.keys())
        event_auth_events.update(extra_auth_events)
        if not missing_auth_event_ids:
            return event_auth_events.values()

        # we still don't have all the auth events.
        logger.warning(
            "Missing auth events for %s: %s",
            event,
            shortstr(missing_auth_event_ids),
        )
        # the fact we can't find the auth event doesn't mean it doesn't
        # exist, which means it is premature to store `event` as rejected.
        # instead we raise an AuthError, which will make the caller ignore it.
        raise AuthError(code=HTTPStatus.FORBIDDEN, msg="Auth events could not be found")

    @trace
    @tag_args
    async def _get_remote_auth_chain_for_event(
        self, destination: str, room_id: str, event_id: str
    ) -> None:
        """If we are missing some of an event's auth events, attempt to request them

        Args:
            destination: where to fetch the auth tree from
            room_id: the room in which we are lacking auth events
            event_id: the event for which we are lacking auth events
        """
        try:
            remote_events = await self._federation_client.get_event_auth(
                destination, room_id, event_id
            )

        except RequestSendFailed as e1:
            # The other side isn't around or doesn't implement the
            # endpoint, so lets just bail out.
            logger.info("Failed to get event auth from remote: %s", e1)
            return

        logger.info("/event_auth returned %i events", len(remote_events))

        # `event` may be returned, but we should not yet process it.
        remote_auth_events = (e for e in remote_events if e.event_id != event_id)

        await self._auth_and_persist_outliers(room_id, remote_auth_events)

    @trace
    async def _run_push_actions_and_persist_event(
        self, event: EventBase, context: EventContext, backfilled: bool = False
    ) -> None:
        """Run the push actions for a received event, and persist it.

        Args:
            event: The event itself.
            context: The event context.
            backfilled: True if the event was backfilled.

        PartialStateConflictError: if attempting to persist a partial state event in
            a room that has been un-partial stated.
        """
        # this method should not be called on outliers (those code paths call
        # persist_events_and_notify directly.)
        assert not event.internal_metadata.outlier

        if not backfilled and not context.rejected:
            min_depth = await self._store.get_min_depth(event.room_id)
            if min_depth is None or min_depth > event.depth:
                # XXX richvdh 2021/10/07: I don't really understand what this
                # condition is doing. I think it's trying not to send pushes
                # for events that predate our join - but that's not really what
                # min_depth means, and anyway ancient events are a more general
                # problem.
                #
                # for now I'm just going to log about it.
                logger.info(
                    "Skipping push actions for old event with depth %s < %s",
                    event.depth,
                    min_depth,
                )
            else:
                await self._bulk_push_rule_evaluator.action_for_event_by_user(
                    event, context
                )

        try:
            await self.persist_events_and_notify(
                event.room_id, [(event, context)], backfilled=backfilled
            )
        except Exception:
            await self._store.remove_push_actions_from_staging(event.event_id)
            raise

    async def persist_events_and_notify(
        self,
        room_id: str,
        event_and_contexts: Sequence[Tuple[EventBase, EventContext]],
        backfilled: bool = False,
    ) -> int:
        """Persists events and tells the notifier/pushers about them, if
        necessary.

        Args:
            room_id: The room ID of events being persisted.
            event_and_contexts: Sequence of events with their associated
                context that should be persisted. All events must belong to
                the same room.
            backfilled: Whether these events are a result of
                backfilling or not

        Returns:
            The stream ID after which all events have been persisted.

        Raises:
            PartialStateConflictError: if attempting to persist a partial state event in
                a room that has been un-partial stated.
        """
        if not event_and_contexts:
            return self._store.get_room_max_stream_ordering()

        instance = self._config.worker.events_shard_config.get_instance(room_id)
        if instance != self._instance_name:
            # Limit the number of events sent over replication. We choose 200
            # here as that is what we default to in `max_request_body_size(..)`
            try:
                for batch in batch_iter(event_and_contexts, 200):
                    result = await self._send_events(
                        instance_name=instance,
                        store=self._store,
                        room_id=room_id,
                        event_and_contexts=batch,
                        backfilled=backfilled,
                    )
            except SynapseError as e:
                if e.code == HTTPStatus.CONFLICT:
                    raise PartialStateConflictError()
                raise
            return result["max_stream_id"]
        else:
            assert self._storage_controllers.persistence

            # Note that this returns the events that were persisted, which may not be
            # the same as were passed in if some were deduplicated due to transaction IDs.
            (
                events,
                max_stream_token,
            ) = await self._storage_controllers.persistence.persist_events(
                event_and_contexts, backfilled=backfilled
            )

            if self._ephemeral_messages_enabled:
                for event in events:
                    # If there's an expiry timestamp on the event, schedule its expiry.
                    self._message_handler.maybe_schedule_expiry(event)

            if not backfilled:  # Never notify for backfilled events
                with start_active_span("notify_persisted_events"):
                    set_tag(
                        SynapseTags.RESULT_PREFIX + "event_ids",
                        str([ev.event_id for ev in events]),
                    )
                    set_tag(
                        SynapseTags.RESULT_PREFIX + "event_ids.length",
                        str(len(events)),
                    )
                    for event in events:
                        await self._notify_persisted_event(event, max_stream_token)

            return max_stream_token.stream

    async def _notify_persisted_event(
        self, event: EventBase, max_stream_token: RoomStreamToken
    ) -> None:
        """Checks to see if notifier/pushers should be notified about the
        event or not.

        Args:
            event:
            max_stream_token: The max_stream_id returned by persist_events
        """

        extra_users = []
        if event.type == EventTypes.Member:
            target_user_id = event.state_key

            # We notify for memberships if its an invite for one of our
            # users
            if event.internal_metadata.is_outlier():
                if event.membership != Membership.INVITE:
                    if not self._is_mine_id(target_user_id):
                        return

            target_user = UserID.from_string(target_user_id)
            extra_users.append(target_user)
        elif event.internal_metadata.is_outlier():
            return

        # the event has been persisted so it should have a stream ordering.
        assert event.internal_metadata.stream_ordering

        event_pos = PersistedEventPosition(
            self._instance_name, event.internal_metadata.stream_ordering
        )
        await self._notifier.on_new_room_event(
            event, event_pos, max_stream_token, extra_users=extra_users
        )

        if event.type == EventTypes.Member and event.membership == Membership.JOIN:
            # TODO retrieve the previous state, and exclude join -> join transitions
            self._notifier.notify_user_joined_room(event.event_id, event.room_id)

    def _sanity_check_event(self, ev: EventBase) -> None:
        """
        Do some early sanity checks of a received event

        In particular, checks it doesn't have an excessive number of
        prev_events or auth_events, which could cause a huge state resolution
        or cascade of event fetches.

        Args:
            ev: event to be checked

        Raises:
            SynapseError if the event does not pass muster
        """
        if len(ev.prev_event_ids()) > 20:
            logger.warning(
                "Rejecting event %s which has %i prev_events",
                ev.event_id,
                len(ev.prev_event_ids()),
            )
            raise SynapseError(HTTPStatus.BAD_REQUEST, "Too many prev_events")

        if len(ev.auth_event_ids()) > 10:
            logger.warning(
                "Rejecting event %s which has %i auth_events",
                ev.event_id,
                len(ev.auth_event_ids()),
            )
            raise SynapseError(HTTPStatus.BAD_REQUEST, "Too many auth_events")<|MERGE_RESOLUTION|>--- conflicted
+++ resolved
@@ -59,17 +59,13 @@
 from synapse.events.snapshot import EventContext
 from synapse.federation.federation_client import InvalidResponseError
 from synapse.logging.context import nested_logging_context
-<<<<<<< HEAD
-from synapse.logging.tracing import trace
-=======
-from synapse.logging.opentracing import (
+from synapse.logging.tracing import (
     SynapseTags,
-    set_tag,
+    set_attribute,
     start_active_span,
     tag_args,
     trace,
 )
->>>>>>> 2c42673a
 from synapse.metrics.background_process_metrics import run_as_background_process
 from synapse.replication.http.devices import ReplicationUserDevicesResyncRestServlet
 from synapse.replication.http.federation import (
@@ -762,15 +758,15 @@
             backfilled: True if this is part of a historical batch of events (inhibits
                 notification to clients, and validation of device keys.)
         """
-        set_tag(
+        set_attribute(
             SynapseTags.FUNC_ARG_PREFIX + "event_ids",
             str([event.event_id for event in events]),
         )
-        set_tag(
+        set_attribute(
             SynapseTags.FUNC_ARG_PREFIX + "event_ids.length",
             str(len(events)),
         )
-        set_tag(SynapseTags.FUNC_ARG_PREFIX + "backfilled", str(backfilled))
+        set_attribute(SynapseTags.FUNC_ARG_PREFIX + "backfilled", str(backfilled))
         logger.debug(
             "processing pulled backfilled=%s events=%s",
             backfilled,
@@ -1077,19 +1073,19 @@
 
         missing_event_ids = missing_desired_event_ids | missing_auth_event_ids
 
-        set_tag(
+        set_attribute(
             SynapseTags.RESULT_PREFIX + "missing_auth_event_ids",
             str(missing_auth_event_ids),
         )
-        set_tag(
+        set_attribute(
             SynapseTags.RESULT_PREFIX + "missing_auth_event_ids.length",
             str(len(missing_auth_event_ids)),
         )
-        set_tag(
+        set_attribute(
             SynapseTags.RESULT_PREFIX + "missing_desired_event_ids",
             str(missing_desired_event_ids),
         )
-        set_tag(
+        set_attribute(
             SynapseTags.RESULT_PREFIX + "missing_desired_event_ids.length",
             str(len(missing_desired_event_ids)),
         )
@@ -1166,11 +1162,11 @@
                 event_id,
                 failed_to_fetch,
             )
-            set_tag(
+            set_attribute(
                 SynapseTags.RESULT_PREFIX + "failed_to_fetch",
                 str(failed_to_fetch),
             )
-            set_tag(
+            set_attribute(
                 SynapseTags.RESULT_PREFIX + "failed_to_fetch.length",
                 str(len(failed_to_fetch)),
             )
@@ -1555,11 +1551,11 @@
         event_map = {event.event_id: event for event in events}
 
         event_ids = event_map.keys()
-        set_tag(
+        set_attribute(
             SynapseTags.FUNC_ARG_PREFIX + "event_ids",
             str(event_ids),
         )
-        set_tag(
+        set_attribute(
             SynapseTags.FUNC_ARG_PREFIX + "event_ids.length",
             str(len(event_ids)),
         )
@@ -1719,11 +1715,11 @@
         claimed_auth_events = await self._load_or_fetch_auth_events_for_event(
             origin, event
         )
-        set_tag(
+        set_attribute(
             SynapseTags.RESULT_PREFIX + "claimed_auth_events",
             str([ev.event_id for ev in claimed_auth_events]),
         )
-        set_tag(
+        set_attribute(
             SynapseTags.RESULT_PREFIX + "claimed_auth_events.length",
             str(len(claimed_auth_events)),
         )
@@ -2172,11 +2168,11 @@
 
             if not backfilled:  # Never notify for backfilled events
                 with start_active_span("notify_persisted_events"):
-                    set_tag(
+                    set_attribute(
                         SynapseTags.RESULT_PREFIX + "event_ids",
                         str([ev.event_id for ev in events]),
                     )
-                    set_tag(
+                    set_attribute(
                         SynapseTags.RESULT_PREFIX + "event_ids.length",
                         str(len(events)),
                     )
