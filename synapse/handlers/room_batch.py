--- conflicted
+++ resolved
@@ -217,12 +217,8 @@
                     action=membership,
                     content=event_dict["content"],
                     outlier=True,
-<<<<<<< HEAD
+                    historical=True,
                     prev_event_ids=prev_event_ids_for_state_chain,
-=======
-                    historical=True,
-                    prev_event_ids=[prev_event_id_for_state_chain],
->>>>>>> d93362d8
                     # Make sure to use a copy of this list because we modify it
                     # later in the loop here. Otherwise it will be the same
                     # reference and also update in the event when we append later.
@@ -241,12 +237,8 @@
                     ),
                     event_dict,
                     outlier=True,
-<<<<<<< HEAD
+                    historical=True,
                     prev_event_ids=prev_event_ids_for_state_chain,
-=======
-                    historical=True,
-                    prev_event_ids=[prev_event_id_for_state_chain],
->>>>>>> d93362d8
                     # Make sure to use a copy of this list because we modify it
                     # later in the loop here. Otherwise it will be the same
                     # reference and also update in the event when we append later.
