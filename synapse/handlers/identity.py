--- conflicted
+++ resolved
@@ -183,15 +183,10 @@
         headers = {}
         bind_data = {"sid": sid, "client_secret": client_secret, "mxid": mxid}
         if use_v2:
-<<<<<<< HEAD
             bind_url = "https://%s/_matrix/identity/v2/3pid/bind" % (id_server_host,)
             headers["Authorization"] = self.create_id_access_token_header(
                 id_access_token
             )
-=======
-            bind_url = "https://%s/_matrix/identity/v2/3pid/bind" % (id_server,)
-            headers["Authorization"] = create_id_access_token_header(id_access_token)
->>>>>>> 9fc71dc5
         else:
             bind_url = "https://%s/_matrix/identity/api/v1/3pid/bind" % (id_server_host,)
 
@@ -510,7 +505,10 @@
             logger.info("Proxied requestToken failed: %r", e)
             raise e.to_synapse_error()
 
-<<<<<<< HEAD
+    # TODO: The following methods are used for proxying IS requests using
+    # the CS API. They should be consolidated with those in RoomMemberHandler
+    # https://github.com/matrix-org/synapse-dinsic/issues/25
+
     @defer.inlineCallbacks
     def lookup_3pid(self, id_server, medium, address):
         """Looks up a 3pid in the passed identity server.
@@ -617,7 +615,7 @@
             return
 
         raise AuthError(401, "No signature from server %s" % (server_hostname,))
-=======
+
 
 def create_id_access_token_header(id_access_token):
     """Create an Authorization header for passing to SimpleHttpClient as the header value
@@ -649,5 +647,4 @@
     """
 
     SHA256 = "sha256"
-    NONE = "none"
->>>>>>> 9fc71dc5
+    NONE = "none"