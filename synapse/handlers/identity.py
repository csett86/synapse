--- conflicted
+++ resolved
@@ -189,14 +189,6 @@
         if id_access_token is None:
             use_v2 = False
 
-        # Decide which API endpoint URLs to use
-        bind_data = {"sid": creds["sid"], "client_secret": client_secret, "mxid": mxid}
-        if use_v2:
-            bind_url = "https://%s/_matrix/identity/v2/3pid/bind" % (id_server,)
-            bind_data["id_access_token"] = id_access_token
-        else:
-            bind_url = "https://%s/_matrix/identity/api/v1/3pid/bind" % (id_server,)
-
         # if we have a rewrite rule set for the identity server,
         # apply it now, but only for sending the request (not
         # storing in the database).
@@ -205,15 +197,16 @@
         else:
             id_server_host = id_server
 
-        try:
-<<<<<<< HEAD
-            data = yield self.http_client.post_json_get_json(
-                "https://%s%s" % (id_server_host, "/_matrix/identity/api/v1/3pid/bind"),
-                {"sid": creds["sid"], "client_secret": client_secret, "mxid": mxid},
-            )
-=======
+        # Decide which API endpoint URLs to use
+        bind_data = {"sid": creds["sid"], "client_secret": client_secret, "mxid": mxid}
+        if use_v2:
+            bind_url = "https://%s/_matrix/identity/v2/3pid/bind" % (id_server_host,)
+            bind_data["id_access_token"] = id_access_token
+        else:
+            bind_url = "https://%s/_matrix/identity/api/v1/3pid/bind" % (id_server_host,)
+
+        try:
             data = yield self.http_client.post_json_get_json(bind_url, bind_data)
->>>>>>> a0d294c3
             logger.debug("bound threepid %r to %s", creds, mxid)
 
             # Remember where we bound the threepid
