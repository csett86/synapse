# -*- coding: utf-8 -*-
# Copyright 2014-2016 OpenMarket Ltd
# Copyright 2017-2018 New Vector Ltd
# Copyright 2019,2020 The Matrix.org Foundation C.I.C.
#
# Licensed under the Apache License, Version 2.0 (the "License");
# you may not use this file except in compliance with the License.
# You may obtain a copy of the License at
#
#     http://www.apache.org/licenses/LICENSE-2.0
#
# Unless required by applicable law or agreed to in writing, software
# distributed under the License is distributed on an "AS IS" BASIS,
# WITHOUT WARRANTIES OR CONDITIONS OF ANY KIND, either express or implied.
# See the License for the specific language governing permissions and
# limitations under the License.
import logging
import re
from typing import TYPE_CHECKING, Any, Dict, List, Optional, Tuple

from synapse.api.constants import UserTypes
from synapse.api.errors import Codes, StoreError, SynapseError, ThreepidValidationError
from synapse.metrics.background_process_metrics import wrap_as_background_process
from synapse.storage.database import DatabasePool
from synapse.storage.databases.main.cache import CacheInvalidationWorkerStore
from synapse.storage.databases.main.stats import StatsStore
from synapse.storage.types import Connection, Cursor
from synapse.storage.util.id_generators import IdGenerator
from synapse.storage.util.sequence import build_sequence_generator
from synapse.types import UserID
from synapse.util.caches.descriptors import cached

if TYPE_CHECKING:
    from synapse.server import HomeServer

THIRTY_MINUTES_IN_MS = 30 * 60 * 1000

logger = logging.getLogger(__name__)


class RegistrationWorkerStore(CacheInvalidationWorkerStore):
    def __init__(self, database: DatabasePool, db_conn: Connection, hs: "HomeServer"):
        super().__init__(database, db_conn, hs)

        self.config = hs.config

        # Note: we don't check this sequence for consistency as we'd have to
        # call `find_max_generated_user_id_localpart` each time, which is
        # expensive if there are many entries.
        self._user_id_seq = build_sequence_generator(
            database.engine, find_max_generated_user_id_localpart, "user_id_seq",
        )

        self._account_validity_enabled = hs.config.account_validity_enabled
        if self._account_validity_enabled:
            self._account_validity_period = hs.config.account_validity_period
            self._account_validity_startup_job_max_delta = (
                hs.config.account_validity_startup_job_max_delta
            )

            if hs.config.run_background_tasks:
                self._clock.call_later(
                    0.0, self._set_expiration_date_when_missing,
                )

        # Create a background job for culling expired 3PID validity tokens
        if hs.config.run_background_tasks:
            self._clock.looping_call(
                self.cull_expired_threepid_validation_tokens, THIRTY_MINUTES_IN_MS
            )

    @cached()
    async def get_user_by_id(self, user_id: str) -> Optional[Dict[str, Any]]:
        return await self.db_pool.simple_select_one(
            table="users",
            keyvalues={"name": user_id},
            retcols=[
                "name",
                "password_hash",
                "is_guest",
                "admin",
                "consent_version",
                "consent_server_notice_sent",
                "appservice_id",
                "creation_ts",
                "user_type",
                "deactivated",
            ],
            allow_none=True,
            desc="get_user_by_id",
        )

    async def is_trial_user(self, user_id: str) -> bool:
        """Checks if user is in the "trial" period, i.e. within the first
        N days of registration defined by `mau_trial_days` config

        Args:
            user_id: The user to check for trial status.
        """

        info = await self.get_user_by_id(user_id)
        if not info:
            return False

        now = self._clock.time_msec()
        trial_duration_ms = self.config.mau_trial_days * 24 * 60 * 60 * 1000
        is_trial = (now - info["creation_ts"] * 1000) < trial_duration_ms
        return is_trial

    @cached()
    async def get_user_by_access_token(self, token: str) -> Optional[dict]:
        """Get a user from the given access token.

        Args:
            token: The access token of a user.
        Returns:
            None, if the token did not match, otherwise dict
            including the keys `name`, `is_guest`, `device_id`, `token_id`,
            `valid_until_ms`.
        """
        return await self.db_pool.runInteraction(
            "get_user_by_access_token", self._query_for_auth, token
        )

    @cached()
    async def get_expiration_ts_for_user(self, user_id: str) -> Optional[int]:
        """Get the expiration timestamp for the account bearing a given user ID.

        Args:
            user_id: The ID of the user.
        Returns:
            None, if the account has no expiration timestamp, otherwise int
            representation of the timestamp (as a number of milliseconds since epoch).
        """
        return await self.db_pool.simple_select_one_onecol(
            table="account_validity",
            keyvalues={"user_id": user_id},
            retcol="expiration_ts_ms",
            allow_none=True,
            desc="get_expiration_ts_for_user",
        )

    async def is_account_expired(self, user_id: str, current_ts: int) -> bool:
        """
        Returns whether an user account is expired.

        Args:
            user_id: The user's ID
            current_ts: The current timestamp

        Returns:
            Whether the user account has expired
        """
        expiration_ts = await self.get_expiration_ts_for_user(user_id)
        return expiration_ts is not None and current_ts >= expiration_ts

    async def set_account_validity_for_user(
        self,
        user_id: str,
        expiration_ts: int,
        email_sent: bool,
        renewal_token: Optional[str] = None,
        token_used_ts: Optional[int] = None,
    ) -> None:
        """Updates the account validity properties of the given account, with the
        given values.

        Args:
            user_id: ID of the account to update properties for.
            expiration_ts: New expiration date, as a timestamp in milliseconds
                since epoch.
            email_sent: True means a renewal email has been sent for this account
                and there's no need to send another one for the current validity
                period.
            renewal_token: Renewal token the user can use to extend the validity
                of their account. Defaults to no token.
            token_used_ts: A timestamp of when the current token was used to renew
                the account.
        """

        def set_account_validity_for_user_txn(txn):
            self.db_pool.simple_update_txn(
                txn=txn,
                table="account_validity",
                keyvalues={"user_id": user_id},
                updatevalues={
                    "expiration_ts_ms": expiration_ts,
                    "email_sent": email_sent,
                    "renewal_token": renewal_token,
                    "token_used_ts_ms": token_used_ts,
                },
            )
            self._invalidate_cache_and_stream(
                txn, self.get_expiration_ts_for_user, (user_id,)
            )

        await self.db_pool.runInteraction(
            "set_account_validity_for_user", set_account_validity_for_user_txn
        )

    async def get_expired_users(self):
        """Get UserIDs of all expired users.

        Users who are not active, or do not have profile information, are
        excluded from the results.

        Returns:
            Deferred[List[UserID]]: List of expired user IDs
        """

        def get_expired_users_txn(txn, now_ms):
            # We need to use pattern matching as profiles.user_id is confusingly just the
            # user's localpart, whereas account_validity.user_id is a full user ID
            sql = """
            SELECT av.user_id from account_validity AS av
                LEFT JOIN profiles as p
                ON av.user_id LIKE '%%' || p.user_id || ':%%'
            WHERE expiration_ts_ms <= ?
                AND p.active = 1
            """
            txn.execute(sql, (now_ms,))
            rows = txn.fetchall()

            return [UserID.from_string(row[0]) for row in rows]

        res = await self.db_pool.runInteraction(
            "get_expired_users", get_expired_users_txn, self.clock.time_msec()
        )

        return res

    async def set_renewal_token_for_user(
        self, user_id: str, renewal_token: str
    ) -> None:
        """Defines a renewal token for a given user, and clears the token_used timestamp.

        Args:
            user_id: ID of the user to set the renewal token for.
            renewal_token: Random unique string that will be used to renew the
                user's account.

        Raises:
            StoreError: The provided token is already set for another user.
        """
        await self.db_pool.simple_update_one(
            table="account_validity",
            keyvalues={"user_id": user_id},
            updatevalues={"renewal_token": renewal_token, "token_used_ts_ms": None},
            desc="set_renewal_token_for_user",
        )

    async def get_user_from_renewal_token(
        self, renewal_token: str
    ) -> Tuple[str, int, Optional[int]]:
        """Get a user ID and renewal status from a renewal token.

        Args:
            renewal_token: The renewal token to perform the lookup with.

        Returns:
            A tuple of containing the following values:
                * The ID of a user to which the token belongs.
                * An int representing the user's expiry timestamp as milliseconds since the
                    epoch, or 0 if the token was invalid.
                * An optional int representing the timestamp of when the user renewed their
                    account timestamp as milliseconds since the epoch. None if the account
                    has not been renewed using the current token yet.
        """
        ret_dict = await self.db_pool.simple_select_one(
            table="account_validity",
            keyvalues={"renewal_token": renewal_token},
            retcols=["user_id", "expiration_ts_ms", "token_used_ts_ms"],
            desc="get_user_from_renewal_token",
        )

        return (
            ret_dict["user_id"],
            ret_dict["expiration_ts_ms"],
            ret_dict["token_used_ts_ms"],
        )

    async def get_renewal_token_for_user(self, user_id: str) -> str:
        """Get the renewal token associated with a given user ID.

        Args:
            user_id: The user ID to lookup a token for.

        Returns:
            The renewal token associated with this user ID.
        """
        return await self.db_pool.simple_select_one_onecol(
            table="account_validity",
            keyvalues={"user_id": user_id},
            retcol="renewal_token",
            desc="get_renewal_token_for_user",
        )

    async def get_users_expiring_soon(self) -> List[Dict[str, Any]]:
        """Selects users whose account will expire in the [now, now + renew_at] time
        window (see configuration for account_validity for information on what renew_at
        refers to).

        Returns:
            A list of dictionaries, each with a user ID and expiration time (in milliseconds).
        """

        def select_users_txn(txn, now_ms, renew_at):
            sql = (
                "SELECT user_id, expiration_ts_ms FROM account_validity"
                " WHERE email_sent = ? AND (expiration_ts_ms - ?) <= ?"
            )
            values = [False, now_ms, renew_at]
            txn.execute(sql, values)
            return self.db_pool.cursor_to_dict(txn)

        return await self.db_pool.runInteraction(
            "get_users_expiring_soon",
            select_users_txn,
            self._clock.time_msec(),
<<<<<<< HEAD
            self.config.account_validity_renew_at,
=======
            self.config.account_validity.renew_at,
>>>>>>> 24229fac
        )

    async def set_renewal_mail_status(self, user_id: str, email_sent: bool) -> None:
        """Sets or unsets the flag that indicates whether a renewal email has been sent
        to the user (and the user hasn't renewed their account yet).

        Args:
            user_id: ID of the user to set/unset the flag for.
            email_sent: Flag which indicates whether a renewal email has been sent
                to this user.
        """
        await self.db_pool.simple_update_one(
            table="account_validity",
            keyvalues={"user_id": user_id},
            updatevalues={"email_sent": email_sent},
            desc="set_renewal_mail_status",
        )

    async def delete_account_validity_for_user(self, user_id: str) -> None:
        """Deletes the entry for the given user in the account validity table, removing
        their expiration date and renewal token.

        Args:
            user_id: ID of the user to remove from the account validity table.
        """
        await self.db_pool.simple_delete_one(
            table="account_validity",
            keyvalues={"user_id": user_id},
            desc="delete_account_validity_for_user",
        )

    async def get_info_for_users(
        self, user_ids: List[str],
    ):
        """Return the user info for a given set of users

        Args:
            user_ids: A list of users to return information about

        Returns:
            Deferred[Dict[str, bool]]: A dictionary mapping each user ID to
                a dict with the following keys:
                    * expired - whether this is an expired user
                    * deactivated - whether this is a deactivated user
        """
        # Get information of all our local users
        def _get_info_for_users_txn(txn):
            rows = []

            for user_id in user_ids:
                sql = """
                    SELECT u.name, u.deactivated, av.expiration_ts_ms
                    FROM users as u
                    LEFT JOIN account_validity as av
                    ON av.user_id = u.name
                    WHERE u.name = ?
                """

                txn.execute(sql, (user_id,))
                row = txn.fetchone()
                if row:
                    rows.append(row)

            return rows

        info_rows = await self.db_pool.runInteraction(
            "get_info_for_users", _get_info_for_users_txn
        )

        return {
            user_id: {
                "expired": (
                    expiration is not None and self.clock.time_msec() >= expiration
                ),
                "deactivated": deactivated == 1,
            }
            for user_id, deactivated, expiration in info_rows
        }

    async def is_server_admin(self, user: UserID) -> bool:
        """Determines if a user is an admin of this homeserver.

        Args:
            user: user ID of the user to test

        Returns:
            true iff the user is a server admin, false otherwise.
        """
        res = await self.db_pool.simple_select_one_onecol(
            table="users",
            keyvalues={"name": user.to_string()},
            retcol="admin",
            allow_none=True,
            desc="is_server_admin",
        )

        return bool(res) if res else False

    async def set_server_admin(self, user: UserID, admin: bool) -> None:
        """Sets whether a user is an admin of this homeserver.

        Args:
            user: user ID of the user to test
            admin: true iff the user is to be a server admin, false otherwise.
        """

        def set_server_admin_txn(txn):
            self.db_pool.simple_update_one_txn(
                txn, "users", {"name": user.to_string()}, {"admin": 1 if admin else 0}
            )
            self._invalidate_cache_and_stream(
                txn, self.get_user_by_id, (user.to_string(),)
            )

        await self.db_pool.runInteraction("set_server_admin", set_server_admin_txn)

    def _query_for_auth(self, txn, token):
        sql = """
            SELECT users.name,
                users.is_guest,
                users.shadow_banned,
                access_tokens.id as token_id,
                access_tokens.device_id,
                access_tokens.valid_until_ms
            FROM users
            INNER JOIN access_tokens on users.name = access_tokens.user_id
            WHERE token = ?
        """

        txn.execute(sql, (token,))
        rows = self.db_pool.cursor_to_dict(txn)
        if rows:
            return rows[0]

        return None

    @cached()
    async def is_real_user(self, user_id: str) -> bool:
        """Determines if the user is a real user, ie does not have a 'user_type'.

        Args:
            user_id: user id to test

        Returns:
            True if user 'user_type' is null or empty string
        """
        return await self.db_pool.runInteraction(
            "is_real_user", self.is_real_user_txn, user_id
        )

    @cached()
    async def is_support_user(self, user_id: str) -> bool:
        """Determines if the user is of type UserTypes.SUPPORT

        Args:
            user_id: user id to test

        Returns:
            True if user is of type UserTypes.SUPPORT
        """
        return await self.db_pool.runInteraction(
            "is_support_user", self.is_support_user_txn, user_id
        )

    def is_real_user_txn(self, txn, user_id):
        res = self.db_pool.simple_select_one_onecol_txn(
            txn=txn,
            table="users",
            keyvalues={"name": user_id},
            retcol="user_type",
            allow_none=True,
        )
        return res is None

    def is_support_user_txn(self, txn, user_id):
        res = self.db_pool.simple_select_one_onecol_txn(
            txn=txn,
            table="users",
            keyvalues={"name": user_id},
            retcol="user_type",
            allow_none=True,
        )
        return True if res == UserTypes.SUPPORT else False

    async def get_users_by_id_case_insensitive(self, user_id: str) -> Dict[str, str]:
        """Gets users that match user_id case insensitively.

        Returns:
             A mapping of user_id -> password_hash.
        """

        def f(txn):
            sql = "SELECT name, password_hash FROM users WHERE lower(name) = lower(?)"
            txn.execute(sql, (user_id,))
            return dict(txn)

        return await self.db_pool.runInteraction("get_users_by_id_case_insensitive", f)

    async def get_user_by_external_id(
        self, auth_provider: str, external_id: str
    ) -> Optional[str]:
        """Look up a user by their external auth id

        Args:
            auth_provider: identifier for the remote auth provider
            external_id: id on that system

        Returns:
            the mxid of the user, or None if they are not known
        """
        return await self.db_pool.simple_select_one_onecol(
            table="user_external_ids",
            keyvalues={"auth_provider": auth_provider, "external_id": external_id},
            retcol="user_id",
            allow_none=True,
            desc="get_user_by_external_id",
        )

    async def count_all_users(self):
        """Counts all users registered on the homeserver."""

        def _count_users(txn):
            txn.execute("SELECT COUNT(*) AS users FROM users")
            rows = self.db_pool.cursor_to_dict(txn)
            if rows:
                return rows[0]["users"]
            return 0

        return await self.db_pool.runInteraction("count_users", _count_users)

    async def count_daily_user_type(self) -> Dict[str, int]:
        """
        Counts 1) native non guest users
               2) native guests users
               3) bridged users
        who registered on the homeserver in the past 24 hours
        """

        def _count_daily_user_type(txn):
            yesterday = int(self._clock.time()) - (60 * 60 * 24)

            sql = """
                SELECT user_type, COALESCE(count(*), 0) AS count FROM (
                    SELECT
                    CASE
                        WHEN is_guest=0 AND appservice_id IS NULL THEN 'native'
                        WHEN is_guest=1 AND appservice_id IS NULL THEN 'guest'
                        WHEN is_guest=0 AND appservice_id IS NOT NULL THEN 'bridged'
                    END AS user_type
                    FROM users
                    WHERE creation_ts > ?
                ) AS t GROUP BY user_type
            """
            results = {"native": 0, "guest": 0, "bridged": 0}
            txn.execute(sql, (yesterday,))
            for row in txn:
                results[row[0]] = row[1]
            return results

        return await self.db_pool.runInteraction(
            "count_daily_user_type", _count_daily_user_type
        )

    async def count_nonbridged_users(self):
        def _count_users(txn):
            txn.execute(
                """
                SELECT COALESCE(COUNT(*), 0) FROM users
                WHERE appservice_id IS NULL
            """
            )
            (count,) = txn.fetchone()
            return count

        return await self.db_pool.runInteraction("count_users", _count_users)

    async def count_real_users(self):
        """Counts all users without a special user_type registered on the homeserver."""

        def _count_users(txn):
            txn.execute("SELECT COUNT(*) AS users FROM users where user_type is null")
            rows = self.db_pool.cursor_to_dict(txn)
            if rows:
                return rows[0]["users"]
            return 0

        return await self.db_pool.runInteraction("count_real_users", _count_users)

    async def generate_user_id(self) -> str:
        """Generate a suitable localpart for a guest user

        Returns: a (hopefully) free localpart
        """
        next_id = await self.db_pool.runInteraction(
            "generate_user_id", self._user_id_seq.get_next_id_txn
        )

        return str(next_id)

    async def get_user_id_by_threepid(self, medium: str, address: str) -> Optional[str]:
        """Returns user id from threepid

        Args:
            medium: threepid medium e.g. email
            address: threepid address e.g. me@example.com

        Returns:
            The user ID or None if no user id/threepid mapping exists
        """
        user_id = await self.db_pool.runInteraction(
            "get_user_id_by_threepid", self.get_user_id_by_threepid_txn, medium, address
        )
        return user_id

    def get_user_id_by_threepid_txn(self, txn, medium, address):
        """Returns user id from threepid

        Args:
            txn (cursor):
            medium (str): threepid medium e.g. email
            address (str): threepid address e.g. me@example.com

        Returns:
            str|None: user id or None if no user id/threepid mapping exists
        """
        ret = self.db_pool.simple_select_one_txn(
            txn,
            "user_threepids",
            {"medium": medium, "address": address},
            ["user_id"],
            True,
        )
        if ret:
            return ret["user_id"]
        return None

    async def user_add_threepid(self, user_id, medium, address, validated_at, added_at):
        await self.db_pool.simple_upsert(
            "user_threepids",
            {"medium": medium, "address": address},
            {"user_id": user_id, "validated_at": validated_at, "added_at": added_at},
        )

    async def user_get_threepids(self, user_id):
        return await self.db_pool.simple_select_list(
            "user_threepids",
            {"user_id": user_id},
            ["medium", "address", "validated_at", "added_at"],
            "user_get_threepids",
        )

    async def user_delete_threepid(self, user_id, medium, address) -> None:
        await self.db_pool.simple_delete(
            "user_threepids",
            keyvalues={"user_id": user_id, "medium": medium, "address": address},
            desc="user_delete_threepid",
        )

    async def user_delete_threepids(self, user_id: str) -> None:
        """Delete all threepid this user has bound

        Args:
             user_id: The user id to delete all threepids of

        """
        await self.db_pool.simple_delete(
            "user_threepids",
            keyvalues={"user_id": user_id},
            desc="user_delete_threepids",
        )

    async def add_user_bound_threepid(
        self, user_id: str, medium: str, address: str, id_server: str
    ):
        """The server proxied a bind request to the given identity server on
        behalf of the given user. We need to remember this in case the user
        asks us to unbind the threepid.

        Args:
            user_id
            medium
            address
            id_server
        """
        # We need to use an upsert, in case they user had already bound the
        # threepid
        await self.db_pool.simple_upsert(
            table="user_threepid_id_server",
            keyvalues={
                "user_id": user_id,
                "medium": medium,
                "address": address,
                "id_server": id_server,
            },
            values={},
            insertion_values={},
            desc="add_user_bound_threepid",
        )

    async def user_get_bound_threepids(self, user_id: str) -> List[Dict[str, Any]]:
        """Get the threepids that a user has bound to an identity server through the homeserver
        The homeserver remembers where binds to an identity server occurred. Using this
        method can retrieve those threepids.

        Args:
            user_id: The ID of the user to retrieve threepids for

        Returns:
            List of dictionaries containing the following keys:
                medium (str): The medium of the threepid (e.g "email")
                address (str): The address of the threepid (e.g "bob@example.com")
        """
        return await self.db_pool.simple_select_list(
            table="user_threepid_id_server",
            keyvalues={"user_id": user_id},
            retcols=["medium", "address"],
            desc="user_get_bound_threepids",
        )

    async def remove_user_bound_threepid(
        self, user_id: str, medium: str, address: str, id_server: str
    ) -> None:
        """The server proxied an unbind request to the given identity server on
        behalf of the given user, so we remove the mapping of threepid to
        identity server.

        Args:
            user_id
            medium
            address
            id_server
        """
        await self.db_pool.simple_delete(
            table="user_threepid_id_server",
            keyvalues={
                "user_id": user_id,
                "medium": medium,
                "address": address,
                "id_server": id_server,
            },
            desc="remove_user_bound_threepid",
        )

    async def get_id_servers_user_bound(
        self, user_id: str, medium: str, address: str
    ) -> List[str]:
        """Get the list of identity servers that the server proxied bind
        requests to for given user and threepid

        Args:
            user_id: The user to query for identity servers.
            medium: The medium to query for identity servers.
            address: The address to query for identity servers.

        Returns:
            A list of identity servers
        """
        return await self.db_pool.simple_select_onecol(
            table="user_threepid_id_server",
            keyvalues={"user_id": user_id, "medium": medium, "address": address},
            retcol="id_server",
            desc="get_id_servers_user_bound",
        )

    @cached()
    async def get_user_deactivated_status(self, user_id: str) -> bool:
        """Retrieve the value for the `deactivated` property for the provided user.

        Args:
            user_id: The ID of the user to retrieve the status for.

        Returns:
            True if the user was deactivated, false if the user is still active.
        """

        res = await self.db_pool.simple_select_one_onecol(
            table="users",
            keyvalues={"name": user_id},
            retcol="deactivated",
            desc="get_user_deactivated_status",
        )

        # Convert the integer into a boolean.
        return res == 1

    async def get_threepid_validation_session(
        self,
        medium: Optional[str],
        client_secret: str,
        address: Optional[str] = None,
        sid: Optional[str] = None,
        validated: Optional[bool] = True,
    ) -> Optional[Dict[str, Any]]:
        """Gets a session_id and last_send_attempt (if available) for a
        combination of validation metadata

        Args:
            medium: The medium of the 3PID
            client_secret: A unique string provided by the client to help identify this
                validation attempt
            address: The address of the 3PID
            sid: The ID of the validation session
            validated: Whether sessions should be filtered by
                whether they have been validated already or not. None to
                perform no filtering

        Returns:
            A dict containing the following:
                * address - address of the 3pid
                * medium - medium of the 3pid
                * client_secret - a secret provided by the client for this validation session
                * session_id - ID of the validation session
                * send_attempt - a number serving to dedupe send attempts for this session
                * validated_at - timestamp of when this session was validated if so

                Otherwise None if a validation session is not found
        """
        if not client_secret:
            raise SynapseError(
                400, "Missing parameter: client_secret", errcode=Codes.MISSING_PARAM
            )

        keyvalues = {"client_secret": client_secret}
        if medium:
            keyvalues["medium"] = medium
        if address:
            keyvalues["address"] = address
        if sid:
            keyvalues["session_id"] = sid

        assert address or sid

        def get_threepid_validation_session_txn(txn):
            sql = """
                SELECT address, session_id, medium, client_secret,
                last_send_attempt, validated_at
                FROM threepid_validation_session WHERE %s
                """ % (
                " AND ".join("%s = ?" % k for k in keyvalues.keys()),
            )

            if validated is not None:
                sql += " AND validated_at IS " + ("NOT NULL" if validated else "NULL")

            sql += " LIMIT 1"

            txn.execute(sql, list(keyvalues.values()))
            rows = self.db_pool.cursor_to_dict(txn)
            if not rows:
                return None

            return rows[0]

        return await self.db_pool.runInteraction(
            "get_threepid_validation_session", get_threepid_validation_session_txn
        )

    async def delete_threepid_session(self, session_id: str) -> None:
        """Removes a threepid validation session from the database. This can
        be done after validation has been performed and whatever action was
        waiting on it has been carried out

        Args:
            session_id: The ID of the session to delete
        """

        def delete_threepid_session_txn(txn):
            self.db_pool.simple_delete_txn(
                txn,
                table="threepid_validation_token",
                keyvalues={"session_id": session_id},
            )
            self.db_pool.simple_delete_txn(
                txn,
                table="threepid_validation_session",
                keyvalues={"session_id": session_id},
            )

        await self.db_pool.runInteraction(
            "delete_threepid_session", delete_threepid_session_txn
        )

    @wrap_as_background_process("cull_expired_threepid_validation_tokens")
    async def cull_expired_threepid_validation_tokens(self) -> None:
        """Remove threepid validation tokens with expiry dates that have passed"""

        def cull_expired_threepid_validation_tokens_txn(txn, ts):
            sql = """
            DELETE FROM threepid_validation_token WHERE
            expires < ?
            """
            txn.execute(sql, (ts,))

        await self.db_pool.runInteraction(
            "cull_expired_threepid_validation_tokens",
            cull_expired_threepid_validation_tokens_txn,
            self._clock.time_msec(),
        )

    @wrap_as_background_process("account_validity_set_expiration_dates")
    async def _set_expiration_date_when_missing(self):
        """
        Retrieves the list of registered users that don't have an expiration date, and
        adds an expiration date for each of them.
        """

        def select_users_with_no_expiration_date_txn(txn):
            """Retrieves the list of registered users with no expiration date from the
            database, filtering out deactivated users.
            """
            sql = (
                "SELECT users.name FROM users"
                " LEFT JOIN account_validity ON (users.name = account_validity.user_id)"
                " WHERE account_validity.user_id is NULL AND users.deactivated = 0;"
            )
            txn.execute(sql, [])

            res = self.db_pool.cursor_to_dict(txn)
            if res:
                for user in res:
                    self.set_expiration_date_for_user_txn(
                        txn, user["name"], use_delta=True
                    )

        await self.db_pool.runInteraction(
            "get_users_with_no_expiration_date",
            select_users_with_no_expiration_date_txn,
        )

    def set_expiration_date_for_user_txn(self, txn, user_id, use_delta=False):
        """Sets an expiration date to the account with the given user ID.

        Args:
             user_id (str): User ID to set an expiration date for.
             use_delta (bool): If set to False, the expiration date for the user will be
                now + validity period. If set to True, this expiration date will be a
                random value in the [now + period - d ; now + period] range, d being a
                delta equal to 10% of the validity period.
        """
        now_ms = self._clock.time_msec()
        expiration_ts = now_ms + self._account_validity_period

        if use_delta:
            expiration_ts = self.rand.randrange(
                expiration_ts - self._account_validity_startup_job_max_delta,
                expiration_ts,
            )

        self.db_pool.simple_upsert_txn(
            txn,
            "account_validity",
            keyvalues={"user_id": user_id},
            values={"expiration_ts_ms": expiration_ts, "email_sent": False},
        )

    async def get_user_pending_deactivation(self) -> Optional[str]:
        """
        Gets one user from the table of users waiting to be parted from all the rooms
        they're in.
        """
        return await self.db_pool.simple_select_one_onecol(
            "users_pending_deactivation",
            keyvalues={},
            retcol="user_id",
            allow_none=True,
            desc="get_users_pending_deactivation",
        )

    async def del_user_pending_deactivation(self, user_id: str) -> None:
        """
        Removes the given user to the table of users who need to be parted from all the
        rooms they're in, effectively marking that user as fully deactivated.
        """
        # XXX: This should be simple_delete_one but we failed to put a unique index on
        # the table, so somehow duplicate entries have ended up in it.
        await self.db_pool.simple_delete(
            "users_pending_deactivation",
            keyvalues={"user_id": user_id},
            desc="del_user_pending_deactivation",
        )


class RegistrationBackgroundUpdateStore(RegistrationWorkerStore):
    def __init__(self, database: DatabasePool, db_conn: Connection, hs: "HomeServer"):
        super().__init__(database, db_conn, hs)

        self._clock = hs.get_clock()
        self.config = hs.config

        self.db_pool.updates.register_background_index_update(
            "access_tokens_device_index",
            index_name="access_tokens_device_id",
            table="access_tokens",
            columns=["user_id", "device_id"],
        )

        self.db_pool.updates.register_background_index_update(
            "users_creation_ts",
            index_name="users_creation_ts",
            table="users",
            columns=["creation_ts"],
        )

        # we no longer use refresh tokens, but it's possible that some people
        # might have a background update queued to build this index. Just
        # clear the background update.
        self.db_pool.updates.register_noop_background_update(
            "refresh_tokens_device_index"
        )

        self.db_pool.updates.register_background_update_handler(
            "user_threepids_grandfather", self._bg_user_threepids_grandfather
        )

        self.db_pool.updates.register_background_update_handler(
            "users_set_deactivated_flag", self._background_update_set_deactivated_flag
        )

    async def _background_update_set_deactivated_flag(self, progress, batch_size):
        """Retrieves a list of all deactivated users and sets the 'deactivated' flag to 1
        for each of them.
        """

        last_user = progress.get("user_id", "")

        def _background_update_set_deactivated_flag_txn(txn):
            txn.execute(
                """
                SELECT
                    users.name,
                    COUNT(access_tokens.token) AS count_tokens,
                    COUNT(user_threepids.address) AS count_threepids
                FROM users
                    LEFT JOIN access_tokens ON (access_tokens.user_id = users.name)
                    LEFT JOIN user_threepids ON (user_threepids.user_id = users.name)
                WHERE (users.password_hash IS NULL OR users.password_hash = '')
                AND (users.appservice_id IS NULL OR users.appservice_id = '')
                AND users.is_guest = 0
                AND users.name > ?
                GROUP BY users.name
                ORDER BY users.name ASC
                LIMIT ?;
                """,
                (last_user, batch_size),
            )

            rows = self.db_pool.cursor_to_dict(txn)

            if not rows:
                return True, 0

            rows_processed_nb = 0

            for user in rows:
                if not user["count_tokens"] and not user["count_threepids"]:
                    self.set_user_deactivated_status_txn(txn, user["name"], True)
                    rows_processed_nb += 1

            logger.info("Marked %d rows as deactivated", rows_processed_nb)

            self.db_pool.updates._background_update_progress_txn(
                txn, "users_set_deactivated_flag", {"user_id": rows[-1]["name"]}
            )

            if batch_size > len(rows):
                return True, len(rows)
            else:
                return False, len(rows)

        end, nb_processed = await self.db_pool.runInteraction(
            "users_set_deactivated_flag", _background_update_set_deactivated_flag_txn
        )

        if end:
            await self.db_pool.updates._end_background_update(
                "users_set_deactivated_flag"
            )

        return nb_processed

    async def _bg_user_threepids_grandfather(self, progress, batch_size):
        """We now track which identity servers a user binds their 3PID to, so
        we need to handle the case of existing bindings where we didn't track
        this.

        We do this by grandfathering in existing user threepids assuming that
        they used one of the server configured trusted identity servers.
        """
        id_servers = set(self.config.trusted_third_party_id_servers)

        def _bg_user_threepids_grandfather_txn(txn):
            sql = """
                INSERT INTO user_threepid_id_server
                    (user_id, medium, address, id_server)
                SELECT user_id, medium, address, ?
                FROM user_threepids
            """

            txn.executemany(sql, [(id_server,) for id_server in id_servers])

        if id_servers:
            await self.db_pool.runInteraction(
                "_bg_user_threepids_grandfather", _bg_user_threepids_grandfather_txn
            )

        await self.db_pool.updates._end_background_update("user_threepids_grandfather")

        return 1

    async def set_user_deactivated_status(
        self, user_id: str, deactivated: bool
    ) -> None:
        """Set the `deactivated` property for the provided user to the provided value.

        Args:
            user_id: The ID of the user to set the status for.
            deactivated: The value to set for `deactivated`.
        """

        await self.db_pool.runInteraction(
            "set_user_deactivated_status",
            self.set_user_deactivated_status_txn,
            user_id,
            deactivated,
        )

    def set_user_deactivated_status_txn(self, txn, user_id: str, deactivated: bool):
        self.db_pool.simple_update_one_txn(
            txn=txn,
            table="users",
            keyvalues={"name": user_id},
            updatevalues={"deactivated": 1 if deactivated else 0},
        )
        self._invalidate_cache_and_stream(
            txn, self.get_user_deactivated_status, (user_id,)
        )
        txn.call_after(self.is_guest.invalidate, (user_id,))

    @cached()
    async def is_guest(self, user_id: str) -> bool:
        res = await self.db_pool.simple_select_one_onecol(
            table="users",
            keyvalues={"name": user_id},
            retcol="is_guest",
            allow_none=True,
            desc="is_guest",
        )

        return res if res else False
<<<<<<< HEAD


=======


>>>>>>> 24229fac
class RegistrationStore(StatsStore, RegistrationBackgroundUpdateStore):
    def __init__(self, database: DatabasePool, db_conn: Connection, hs: "HomeServer"):
        super().__init__(database, db_conn, hs)

        self._ignore_unknown_session_error = hs.config.request_token_inhibit_3pid_errors

        self._access_tokens_id_gen = IdGenerator(db_conn, "access_tokens", "id")

    async def add_access_token_to_user(
        self,
        user_id: str,
        token: str,
        device_id: Optional[str],
        valid_until_ms: Optional[int],
    ) -> int:
        """Adds an access token for the given user.

        Args:
            user_id: The user ID.
            token: The new access token to add.
            device_id: ID of the device to associate with the access token
            valid_until_ms: when the token is valid until. None for no expiry.
        Raises:
            StoreError if there was a problem adding this.
        Returns:
            The token ID
        """
        next_id = self._access_tokens_id_gen.get_next()

        await self.db_pool.simple_insert(
            "access_tokens",
            {
                "id": next_id,
                "user_id": user_id,
                "token": token,
                "device_id": device_id,
                "valid_until_ms": valid_until_ms,
            },
            desc="add_access_token_to_user",
        )

        return next_id

    def _set_device_for_access_token_txn(self, txn, token: str, device_id: str) -> str:
        old_device_id = self.db_pool.simple_select_one_onecol_txn(
            txn, "access_tokens", {"token": token}, "device_id"
        )

        self.db_pool.simple_update_txn(
            txn, "access_tokens", {"token": token}, {"device_id": device_id}
        )

        self._invalidate_cache_and_stream(txn, self.get_user_by_access_token, (token,))

        return old_device_id

    async def set_device_for_access_token(self, token: str, device_id: str) -> str:
        """Sets the device ID associated with an access token.

        Args:
            token: The access token to modify.
            device_id: The new device ID.
        Returns:
            The old device ID associated with the access token.
        """

        return await self.db_pool.runInteraction(
            "set_device_for_access_token",
            self._set_device_for_access_token_txn,
            token,
            device_id,
        )

    async def register_user(
        self,
        user_id: str,
        password_hash: Optional[str] = None,
        was_guest: bool = False,
        make_guest: bool = False,
        appservice_id: Optional[str] = None,
        create_profile_with_displayname: Optional[str] = None,
        admin: bool = False,
        user_type: Optional[str] = None,
        shadow_banned: bool = False,
    ) -> None:
        """Attempts to register an account.

        Args:
            user_id: The desired user ID to register.
            password_hash: Optional. The password hash for this user.
            was_guest: Whether this is a guest account being upgraded to a
                non-guest account.
            make_guest: True if the the new user should be guest, false to add a
                regular user account.
            appservice_id: The ID of the appservice registering the user.
            create_profile_with_displayname: Optionally create a profile for
                the user, setting their displayname to the given value
            admin: is an admin user?
            user_type: type of user. One of the values from api.constants.UserTypes,
                or None for a normal user.
            shadow_banned: Whether the user is shadow-banned, i.e. they may be
                told their requests succeeded but we ignore them.

        Raises:
            StoreError if the user_id could not be registered.
        """
        await self.db_pool.runInteraction(
            "register_user",
            self._register_user,
            user_id,
            password_hash,
            was_guest,
            make_guest,
            appservice_id,
            create_profile_with_displayname,
            admin,
            user_type,
            shadow_banned,
        )

    def _register_user(
        self,
        txn,
        user_id: str,
        password_hash: Optional[str],
        was_guest: bool,
        make_guest: bool,
        appservice_id: Optional[str],
        create_profile_with_displayname: Optional[str],
        admin: bool,
        user_type: Optional[str],
        shadow_banned: bool,
    ):
        user_id_obj = UserID.from_string(user_id)

        now = int(self._clock.time())

        try:
            if was_guest:
                # Ensure that the guest user actually exists
                # ``allow_none=False`` makes this raise an exception
                # if the row isn't in the database.
                self.db_pool.simple_select_one_txn(
                    txn,
                    "users",
                    keyvalues={"name": user_id, "is_guest": 1},
                    retcols=("name",),
                    allow_none=False,
                )

                self.db_pool.simple_update_one_txn(
                    txn,
                    "users",
                    keyvalues={"name": user_id, "is_guest": 1},
                    updatevalues={
                        "password_hash": password_hash,
                        "upgrade_ts": now,
                        "is_guest": 1 if make_guest else 0,
                        "appservice_id": appservice_id,
                        "admin": 1 if admin else 0,
                        "user_type": user_type,
                        "shadow_banned": shadow_banned,
                    },
                )
            else:
                self.db_pool.simple_insert_txn(
                    txn,
                    "users",
                    values={
                        "name": user_id,
                        "password_hash": password_hash,
                        "creation_ts": now,
                        "is_guest": 1 if make_guest else 0,
                        "appservice_id": appservice_id,
                        "admin": 1 if admin else 0,
                        "user_type": user_type,
                        "shadow_banned": shadow_banned,
                    },
                )

        except self.database_engine.module.IntegrityError:
            raise StoreError(400, "User ID already taken.", errcode=Codes.USER_IN_USE)

        if self._account_validity_enabled:
            self.set_expiration_date_for_user_txn(txn, user_id)

        if create_profile_with_displayname:
            # set a default displayname serverside to avoid ugly race
            # between auto-joins and clients trying to set displaynames
            #
            # *obviously* the 'profiles' table uses localpart for user_id
            # while everything else uses the full mxid.
            txn.execute(
                "INSERT INTO profiles(user_id, displayname) VALUES (?,?)",
                (user_id_obj.localpart, create_profile_with_displayname),
            )

        if self.hs.config.stats_enabled:
            # we create a new completed user statistics row

            # we don't strictly need current_token since this user really can't
            # have any state deltas before now (as it is a new user), but still,
            # we include it for completeness.
            current_token = self._get_max_stream_id_in_current_state_deltas_txn(txn)
            self._update_stats_delta_txn(
                txn, now, "user", user_id, {}, complete_with_stream_id=current_token
            )

        self._invalidate_cache_and_stream(txn, self.get_user_by_id, (user_id,))

    async def record_user_external_id(
        self, auth_provider: str, external_id: str, user_id: str
    ) -> None:
        """Record a mapping from an external user id to a mxid

        Args:
            auth_provider: identifier for the remote auth provider
            external_id: id on that system
            user_id: complete mxid that it is mapped to
        """
        await self.db_pool.simple_insert(
            table="user_external_ids",
            values={
                "auth_provider": auth_provider,
                "external_id": external_id,
                "user_id": user_id,
            },
            desc="record_user_external_id",
        )

    async def user_set_password_hash(
        self, user_id: str, password_hash: Optional[str]
    ) -> None:
        """
        NB. This does *not* evict any cache because the one use for this
            removes most of the entries subsequently anyway so it would be
            pointless. Use flush_user separately.
        """

        def user_set_password_hash_txn(txn):
            self.db_pool.simple_update_one_txn(
                txn, "users", {"name": user_id}, {"password_hash": password_hash}
            )
            self._invalidate_cache_and_stream(txn, self.get_user_by_id, (user_id,))

        await self.db_pool.runInteraction(
            "user_set_password_hash", user_set_password_hash_txn
        )

    async def user_set_consent_version(
        self, user_id: str, consent_version: str
    ) -> None:
        """Updates the user table to record privacy policy consent

        Args:
            user_id: full mxid of the user to update
            consent_version: version of the policy the user has consented to

        Raises:
            StoreError(404) if user not found
        """

        def f(txn):
            self.db_pool.simple_update_one_txn(
                txn,
                table="users",
                keyvalues={"name": user_id},
                updatevalues={"consent_version": consent_version},
            )
            self._invalidate_cache_and_stream(txn, self.get_user_by_id, (user_id,))

        await self.db_pool.runInteraction("user_set_consent_version", f)

    async def user_set_consent_server_notice_sent(
        self, user_id: str, consent_version: str
    ) -> None:
        """Updates the user table to record that we have sent the user a server
        notice about privacy policy consent

        Args:
            user_id: full mxid of the user to update
            consent_version: version of the policy we have notified the user about

        Raises:
            StoreError(404) if user not found
        """

        def f(txn):
            self.db_pool.simple_update_one_txn(
                txn,
                table="users",
                keyvalues={"name": user_id},
                updatevalues={"consent_server_notice_sent": consent_version},
            )
            self._invalidate_cache_and_stream(txn, self.get_user_by_id, (user_id,))

        await self.db_pool.runInteraction("user_set_consent_server_notice_sent", f)

    async def user_delete_access_tokens(
        self,
        user_id: str,
        except_token_id: Optional[str] = None,
        device_id: Optional[str] = None,
    ) -> List[Tuple[str, int, Optional[str]]]:
        """
        Invalidate access tokens belonging to a user

        Args:
            user_id: ID of user the tokens belong to
            except_token_id: access_tokens ID which should *not* be deleted
            device_id: ID of device the tokens are associated with.
                If None, tokens associated with any device (or no device) will
                be deleted
        Returns:
            A tuple of (token, token id, device id) for each of the deleted tokens
        """

        def f(txn):
            keyvalues = {"user_id": user_id}
            if device_id is not None:
                keyvalues["device_id"] = device_id

            items = keyvalues.items()
            where_clause = " AND ".join(k + " = ?" for k, _ in items)
            values = [v for _, v in items]
            if except_token_id:
                where_clause += " AND id != ?"
                values.append(except_token_id)

            txn.execute(
                "SELECT token, id, device_id FROM access_tokens WHERE %s"
                % where_clause,
                values,
            )
            tokens_and_devices = [(r[0], r[1], r[2]) for r in txn]

            for token, _, _ in tokens_and_devices:
                self._invalidate_cache_and_stream(
                    txn, self.get_user_by_access_token, (token,)
                )

            txn.execute("DELETE FROM access_tokens WHERE %s" % where_clause, values)

            return tokens_and_devices

        return await self.db_pool.runInteraction("user_delete_access_tokens", f)

    async def delete_access_token(self, access_token: str) -> None:
        def f(txn):
            self.db_pool.simple_delete_one_txn(
                txn, table="access_tokens", keyvalues={"token": access_token}
            )

            self._invalidate_cache_and_stream(
                txn, self.get_user_by_access_token, (access_token,)
            )

        await self.db_pool.runInteraction("delete_access_token", f)

    async def add_user_pending_deactivation(self, user_id: str) -> None:
        """
        Adds a user to the table of users who need to be parted from all the rooms they're
        in
        """
        await self.db_pool.simple_insert(
            "users_pending_deactivation",
            values={"user_id": user_id},
            desc="add_user_pending_deactivation",
        )

    async def validate_threepid_session(
        self, session_id: str, client_secret: str, token: str, current_ts: int
    ) -> Optional[str]:
        """Attempt to validate a threepid session using a token

        Args:
            session_id: The id of a validation session
            client_secret: A unique string provided by the client to help identify
                this validation attempt
            token: A validation token
            current_ts: The current unix time in milliseconds. Used for checking
                token expiry status

        Raises:
            ThreepidValidationError: if a matching validation token was not found or has
                expired

        Returns:
            A str representing a link to redirect the user to if there is one.
        """

        # Insert everything into a transaction in order to run atomically
        def validate_threepid_session_txn(txn):
            row = self.db_pool.simple_select_one_txn(
                txn,
                table="threepid_validation_session",
                keyvalues={"session_id": session_id},
                retcols=["client_secret", "validated_at"],
                allow_none=True,
            )

            if not row:
                if self._ignore_unknown_session_error:
                    # If we need to inhibit the error caused by an incorrect session ID,
                    # use None as placeholder values for the client secret and the
                    # validation timestamp.
                    # It shouldn't be an issue because they're both only checked after
                    # the token check, which should fail. And if it doesn't for some
                    # reason, the next check is on the client secret, which is NOT NULL,
                    # so we don't have to worry about the client secret matching by
                    # accident.
                    row = {"client_secret": None, "validated_at": None}
                else:
                    raise ThreepidValidationError(400, "Unknown session_id")

            retrieved_client_secret = row["client_secret"]
            validated_at = row["validated_at"]

            row = self.db_pool.simple_select_one_txn(
                txn,
                table="threepid_validation_token",
                keyvalues={"session_id": session_id, "token": token},
                retcols=["expires", "next_link"],
                allow_none=True,
            )

            if not row:
                raise ThreepidValidationError(
                    400, "Validation token not found or has expired"
                )
            expires = row["expires"]
            next_link = row["next_link"]

            if retrieved_client_secret != client_secret:
                raise ThreepidValidationError(
                    400, "This client_secret does not match the provided session_id"
                )

            # If the session is already validated, no need to revalidate
            if validated_at:
                return next_link

            if expires <= current_ts:
                raise ThreepidValidationError(
                    400, "This token has expired. Please request a new one"
                )

            # Looks good. Validate the session
            self.db_pool.simple_update_txn(
                txn,
                table="threepid_validation_session",
                keyvalues={"session_id": session_id},
                updatevalues={"validated_at": self._clock.time_msec()},
            )

            return next_link

        # Return next_link if it exists
        return await self.db_pool.runInteraction(
            "validate_threepid_session_txn", validate_threepid_session_txn
        )

    async def start_or_continue_validation_session(
        self,
        medium: str,
        address: str,
        session_id: str,
        client_secret: str,
        send_attempt: int,
        next_link: Optional[str],
        token: str,
        token_expires: int,
    ) -> None:
        """Creates a new threepid validation session if it does not already
        exist and associates a new validation token with it

        Args:
            medium: The medium of the 3PID
            address: The address of the 3PID
            session_id: The id of this validation session
            client_secret: A unique string provided by the client to help
                identify this validation attempt
            send_attempt: The latest send_attempt on this session
            next_link: The link to redirect the user to upon successful validation
            token: The validation token
            token_expires: The timestamp for which after the token will no
                longer be valid
        """

        def start_or_continue_validation_session_txn(txn):
            # Create or update a validation session
            self.db_pool.simple_upsert_txn(
                txn,
                table="threepid_validation_session",
                keyvalues={"session_id": session_id},
                values={"last_send_attempt": send_attempt},
                insertion_values={
                    "medium": medium,
                    "address": address,
                    "client_secret": client_secret,
                },
            )

            # Create a new validation token with this session ID
            self.db_pool.simple_insert_txn(
                txn,
                table="threepid_validation_token",
                values={
                    "session_id": session_id,
                    "token": token,
                    "next_link": next_link,
                    "expires": token_expires,
                },
            )

        await self.db_pool.runInteraction(
            "start_or_continue_validation_session",
            start_or_continue_validation_session_txn,
        )


def find_max_generated_user_id_localpart(cur: Cursor) -> int:
    """
    Gets the localpart of the max current generated user ID.

    Generated user IDs are integers, so we find the largest integer user ID
    already taken and return that.
    """

    # We bound between '@0' and '@a' to avoid pulling the entire table
    # out.
    cur.execute("SELECT name FROM users WHERE '@0' <= name AND name < '@a'")

    regex = re.compile(r"^@(\d+):")

    max_found = 0

    for (user_id,) in cur:
        match = regex.search(user_id)
        if match:
            max_found = max(int(match.group(1)), max_found)
    return max_found<|MERGE_RESOLUTION|>--- conflicted
+++ resolved
@@ -317,11 +317,7 @@
             "get_users_expiring_soon",
             select_users_txn,
             self._clock.time_msec(),
-<<<<<<< HEAD
             self.config.account_validity_renew_at,
-=======
-            self.config.account_validity.renew_at,
->>>>>>> 24229fac
         )
 
     async def set_renewal_mail_status(self, user_id: str, email_sent: bool) -> None:
@@ -1171,13 +1167,8 @@
         )
 
         return res if res else False
-<<<<<<< HEAD
-
-
-=======
-
-
->>>>>>> 24229fac
+
+
 class RegistrationStore(StatsStore, RegistrationBackgroundUpdateStore):
     def __init__(self, database: DatabasePool, db_conn: Connection, hs: "HomeServer"):
         super().__init__(database, db_conn, hs)
