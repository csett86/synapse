# Copyright 2019 The Matrix.org Foundation C.I.C.
#
# Licensed under the Apache License, Version 2.0 (the "License");
# you may not use this file except in compliance with the License.
# You may obtain a copy of the License at
#
#     http://www.apache.org/licenses/LICENSE-2.0
#
# Unless required by applicable law or agreed to in writing, software
# distributed under the License is distributed on an "AS IS" BASIS,
# WITHOUT WARRANTIES OR CONDITIONS OF ANY KIND, either express or implied.
# See the License for the specific language governing permissions and
# limitations under the License.

import logging
from typing import Dict, List, Optional, Tuple

import attr

from synapse.api.constants import EventContentFields
from synapse.api.room_versions import KNOWN_ROOM_VERSIONS
from synapse.events import make_event_from_dict
from synapse.storage._base import SQLBaseStore, db_to_json, make_in_list_sql_clause
from synapse.storage.database import DatabasePool, make_tuple_comparison_clause
from synapse.storage.databases.main.events import PersistEventsStore
from synapse.storage.types import Cursor
from synapse.types import JsonDict

logger = logging.getLogger(__name__)


<<<<<<< HEAD
_REPLACE_STREAM_ORDRING_SQL_COMMANDS = (
    # there should be no leftover rows without a stream_ordering2, but just in case...
    "UPDATE events SET stream_ordering2 = stream_ordering WHERE stream_ordering2 IS NULL",
    # finally, we can drop the rule and switch the columns
    "DROP RULE populate_stream_ordering2 ON events",
    "ALTER TABLE events DROP COLUMN stream_ordering",
    "ALTER TABLE events RENAME COLUMN stream_ordering2 TO stream_ordering",
=======
_REPLACE_STREAM_ORDERING_SQL_COMMANDS = (
    # there should be no leftover rows without a stream_ordering2, but just in case...
    "UPDATE events SET stream_ordering2 = stream_ordering WHERE stream_ordering2 IS NULL",
    # now we can drop the rule and switch the columns
    "DROP RULE populate_stream_ordering2 ON events",
    "ALTER TABLE events DROP COLUMN stream_ordering",
    "ALTER TABLE events RENAME COLUMN stream_ordering2 TO stream_ordering",
    # ... and finally, rename the indexes into place for consistency with sqlite
    "ALTER INDEX event_contains_url_index2 RENAME TO event_contains_url_index",
    "ALTER INDEX events_order_room2 RENAME TO events_order_room",
    "ALTER INDEX events_room_stream2 RENAME TO events_room_stream",
    "ALTER INDEX events_ts2 RENAME TO events_ts",
>>>>>>> 04c8f308
)


class _BackgroundUpdates:
    EVENT_ORIGIN_SERVER_TS_NAME = "event_origin_server_ts"
    EVENT_FIELDS_SENDER_URL_UPDATE_NAME = "event_fields_sender_url"
    DELETE_SOFT_FAILED_EXTREMITIES = "delete_soft_failed_extremities"
    POPULATE_STREAM_ORDERING2 = "populate_stream_ordering2"
    INDEX_STREAM_ORDERING2 = "index_stream_ordering2"
<<<<<<< HEAD
=======
    INDEX_STREAM_ORDERING2_CONTAINS_URL = "index_stream_ordering2_contains_url"
    INDEX_STREAM_ORDERING2_ROOM_ORDER = "index_stream_ordering2_room_order"
    INDEX_STREAM_ORDERING2_ROOM_STREAM = "index_stream_ordering2_room_stream"
    INDEX_STREAM_ORDERING2_TS = "index_stream_ordering2_ts"
>>>>>>> 04c8f308
    REPLACE_STREAM_ORDERING_COLUMN = "replace_stream_ordering_column"


@attr.s(slots=True, frozen=True)
class _CalculateChainCover:
    """Return value for _calculate_chain_cover_txn."""

    # The last room_id/depth/stream processed.
    room_id = attr.ib(type=str)
    depth = attr.ib(type=int)
    stream = attr.ib(type=int)

    # Number of rows processed
    processed_count = attr.ib(type=int)

    # Map from room_id to last depth/stream processed for each room that we have
    # processed all events for (i.e. the rooms we can flip the
    # `has_auth_chain_index` for)
    finished_room_map = attr.ib(type=Dict[str, Tuple[int, int]])


class EventsBackgroundUpdatesStore(SQLBaseStore):
    def __init__(self, database: DatabasePool, db_conn, hs):
        super().__init__(database, db_conn, hs)

        self.db_pool.updates.register_background_update_handler(
            _BackgroundUpdates.EVENT_ORIGIN_SERVER_TS_NAME,
            self._background_reindex_origin_server_ts,
        )
        self.db_pool.updates.register_background_update_handler(
            _BackgroundUpdates.EVENT_FIELDS_SENDER_URL_UPDATE_NAME,
            self._background_reindex_fields_sender,
        )

        self.db_pool.updates.register_background_index_update(
            "event_contains_url_index",
            index_name="event_contains_url_index",
            table="events",
            columns=["room_id", "topological_ordering", "stream_ordering"],
            where_clause="contains_url = true AND outlier = false",
        )

        # an event_id index on event_search is useful for the purge_history
        # api. Plus it means we get to enforce some integrity with a UNIQUE
        # clause
        self.db_pool.updates.register_background_index_update(
            "event_search_event_id_idx",
            index_name="event_search_event_id_idx",
            table="event_search",
            columns=["event_id"],
            unique=True,
            psql_only=True,
        )

        self.db_pool.updates.register_background_update_handler(
            _BackgroundUpdates.DELETE_SOFT_FAILED_EXTREMITIES,
            self._cleanup_extremities_bg_update,
        )

        self.db_pool.updates.register_background_update_handler(
            "redactions_received_ts", self._redactions_received_ts
        )

        # This index gets deleted in `event_fix_redactions_bytes` update
        self.db_pool.updates.register_background_index_update(
            "event_fix_redactions_bytes_create_index",
            index_name="redactions_censored_redacts",
            table="redactions",
            columns=["redacts"],
            where_clause="have_censored",
        )

        self.db_pool.updates.register_background_update_handler(
            "event_fix_redactions_bytes", self._event_fix_redactions_bytes
        )

        self.db_pool.updates.register_background_update_handler(
            "event_store_labels", self._event_store_labels
        )

        self.db_pool.updates.register_background_index_update(
            "redactions_have_censored_ts_idx",
            index_name="redactions_have_censored_ts",
            table="redactions",
            columns=["received_ts"],
            where_clause="NOT have_censored",
        )

        self.db_pool.updates.register_background_index_update(
            "users_have_local_media",
            index_name="users_have_local_media",
            table="local_media_repository",
            columns=["user_id", "created_ts"],
        )

        self.db_pool.updates.register_background_update_handler(
            "rejected_events_metadata",
            self._rejected_events_metadata,
        )

        self.db_pool.updates.register_background_update_handler(
            "chain_cover",
            self._chain_cover_index,
        )

        self.db_pool.updates.register_background_update_handler(
            "purged_chain_cover",
            self._purged_chain_cover_index,
        )

<<<<<<< HEAD
        # bg updates for replacing stream_ordering with a BIGINT
        # (these only run on postgres.)
=======
        ################################################################################

        # bg updates for replacing stream_ordering with a BIGINT
        # (these only run on postgres.)

>>>>>>> 04c8f308
        self.db_pool.updates.register_background_update_handler(
            _BackgroundUpdates.POPULATE_STREAM_ORDERING2,
            self._background_populate_stream_ordering2,
        )
<<<<<<< HEAD
=======
        # CREATE UNIQUE INDEX events_stream_ordering ON events(stream_ordering2);
>>>>>>> 04c8f308
        self.db_pool.updates.register_background_index_update(
            _BackgroundUpdates.INDEX_STREAM_ORDERING2,
            index_name="events_stream_ordering",
            table="events",
            columns=["stream_ordering2"],
            unique=True,
        )
<<<<<<< HEAD
=======
        # CREATE INDEX event_contains_url_index ON events(room_id, topological_ordering, stream_ordering) WHERE contains_url = true AND outlier = false;
        self.db_pool.updates.register_background_index_update(
            _BackgroundUpdates.INDEX_STREAM_ORDERING2_CONTAINS_URL,
            index_name="event_contains_url_index2",
            table="events",
            columns=["room_id", "topological_ordering", "stream_ordering2"],
            where_clause="contains_url = true AND outlier = false",
        )
        # CREATE INDEX events_order_room ON events(room_id, topological_ordering, stream_ordering);
        self.db_pool.updates.register_background_index_update(
            _BackgroundUpdates.INDEX_STREAM_ORDERING2_ROOM_ORDER,
            index_name="events_order_room2",
            table="events",
            columns=["room_id", "topological_ordering", "stream_ordering2"],
        )
        # CREATE INDEX events_room_stream ON events(room_id, stream_ordering);
        self.db_pool.updates.register_background_index_update(
            _BackgroundUpdates.INDEX_STREAM_ORDERING2_ROOM_STREAM,
            index_name="events_room_stream2",
            table="events",
            columns=["room_id", "stream_ordering2"],
        )
        # CREATE INDEX events_ts ON events(origin_server_ts, stream_ordering);
        self.db_pool.updates.register_background_index_update(
            _BackgroundUpdates.INDEX_STREAM_ORDERING2_TS,
            index_name="events_ts2",
            table="events",
            columns=["origin_server_ts", "stream_ordering2"],
        )
>>>>>>> 04c8f308
        self.db_pool.updates.register_background_update_handler(
            _BackgroundUpdates.REPLACE_STREAM_ORDERING_COLUMN,
            self._background_replace_stream_ordering_column,
        )

<<<<<<< HEAD
=======
        ################################################################################

>>>>>>> 04c8f308
    async def _background_reindex_fields_sender(self, progress, batch_size):
        target_min_stream_id = progress["target_min_stream_id_inclusive"]
        max_stream_id = progress["max_stream_id_exclusive"]
        rows_inserted = progress.get("rows_inserted", 0)

        def reindex_txn(txn):
            sql = (
                "SELECT stream_ordering, event_id, json FROM events"
                " INNER JOIN event_json USING (event_id)"
                " WHERE ? <= stream_ordering AND stream_ordering < ?"
                " ORDER BY stream_ordering DESC"
                " LIMIT ?"
            )

            txn.execute(sql, (target_min_stream_id, max_stream_id, batch_size))

            rows = txn.fetchall()
            if not rows:
                return 0

            min_stream_id = rows[-1][0]

            update_rows = []
            for row in rows:
                try:
                    event_id = row[1]
                    event_json = db_to_json(row[2])
                    sender = event_json["sender"]
                    content = event_json["content"]

                    contains_url = "url" in content
                    if contains_url:
                        contains_url &= isinstance(content["url"], str)
                except (KeyError, AttributeError):
                    # If the event is missing a necessary field then
                    # skip over it.
                    continue

                update_rows.append((sender, contains_url, event_id))

            sql = "UPDATE events SET sender = ?, contains_url = ? WHERE event_id = ?"

            txn.execute_batch(sql, update_rows)

            progress = {
                "target_min_stream_id_inclusive": target_min_stream_id,
                "max_stream_id_exclusive": min_stream_id,
                "rows_inserted": rows_inserted + len(rows),
            }

            self.db_pool.updates._background_update_progress_txn(
                txn, _BackgroundUpdates.EVENT_FIELDS_SENDER_URL_UPDATE_NAME, progress
            )

            return len(rows)

        result = await self.db_pool.runInteraction(
            _BackgroundUpdates.EVENT_FIELDS_SENDER_URL_UPDATE_NAME, reindex_txn
        )

        if not result:
            await self.db_pool.updates._end_background_update(
                _BackgroundUpdates.EVENT_FIELDS_SENDER_URL_UPDATE_NAME
            )

        return result

    async def _background_reindex_origin_server_ts(self, progress, batch_size):
        target_min_stream_id = progress["target_min_stream_id_inclusive"]
        max_stream_id = progress["max_stream_id_exclusive"]
        rows_inserted = progress.get("rows_inserted", 0)

        def reindex_search_txn(txn):
            sql = (
                "SELECT stream_ordering, event_id FROM events"
                " WHERE ? <= stream_ordering AND stream_ordering < ?"
                " ORDER BY stream_ordering DESC"
                " LIMIT ?"
            )

            txn.execute(sql, (target_min_stream_id, max_stream_id, batch_size))

            rows = txn.fetchall()
            if not rows:
                return 0

            min_stream_id = rows[-1][0]
            event_ids = [row[1] for row in rows]

            rows_to_update = []

            chunks = [event_ids[i : i + 100] for i in range(0, len(event_ids), 100)]
            for chunk in chunks:
                ev_rows = self.db_pool.simple_select_many_txn(
                    txn,
                    table="event_json",
                    column="event_id",
                    iterable=chunk,
                    retcols=["event_id", "json"],
                    keyvalues={},
                )

                for row in ev_rows:
                    event_id = row["event_id"]
                    event_json = db_to_json(row["json"])
                    try:
                        origin_server_ts = event_json["origin_server_ts"]
                    except (KeyError, AttributeError):
                        # If the event is missing a necessary field then
                        # skip over it.
                        continue

                    rows_to_update.append((origin_server_ts, event_id))

            sql = "UPDATE events SET origin_server_ts = ? WHERE event_id = ?"

            txn.execute_batch(sql, rows_to_update)

            progress = {
                "target_min_stream_id_inclusive": target_min_stream_id,
                "max_stream_id_exclusive": min_stream_id,
                "rows_inserted": rows_inserted + len(rows_to_update),
            }

            self.db_pool.updates._background_update_progress_txn(
                txn, _BackgroundUpdates.EVENT_ORIGIN_SERVER_TS_NAME, progress
            )

            return len(rows_to_update)

        result = await self.db_pool.runInteraction(
            _BackgroundUpdates.EVENT_ORIGIN_SERVER_TS_NAME, reindex_search_txn
        )

        if not result:
            await self.db_pool.updates._end_background_update(
                _BackgroundUpdates.EVENT_ORIGIN_SERVER_TS_NAME
            )

        return result

    async def _cleanup_extremities_bg_update(self, progress, batch_size):
        """Background update to clean out extremities that should have been
        deleted previously.

        Mainly used to deal with the aftermath of #5269.
        """

        # This works by first copying all existing forward extremities into the
        # `_extremities_to_check` table at start up, and then checking each
        # event in that table whether we have any descendants that are not
        # soft-failed/rejected. If that is the case then we delete that event
        # from the forward extremities table.
        #
        # For efficiency, we do this in batches by recursively pulling out all
        # descendants of a batch until we find the non soft-failed/rejected
        # events, i.e. the set of descendants whose chain of prev events back
        # to the batch of extremities are all soft-failed or rejected.
        # Typically, we won't find any such events as extremities will rarely
        # have any descendants, but if they do then we should delete those
        # extremities.

        def _cleanup_extremities_bg_update_txn(txn):
            # The set of extremity event IDs that we're checking this round
            original_set = set()

            # A dict[str, set[str]] of event ID to their prev events.
            graph = {}

            # The set of descendants of the original set that are not rejected
            # nor soft-failed. Ancestors of these events should be removed
            # from the forward extremities table.
            non_rejected_leaves = set()

            # Set of event IDs that have been soft failed, and for which we
            # should check if they have descendants which haven't been soft
            # failed.
            soft_failed_events_to_lookup = set()

            # First, we get `batch_size` events from the table, pulling out
            # their successor events, if any, and the successor events'
            # rejection status.
            txn.execute(
                """SELECT prev_event_id, event_id, internal_metadata,
                    rejections.event_id IS NOT NULL, events.outlier
                FROM (
                    SELECT event_id AS prev_event_id
                    FROM _extremities_to_check
                    LIMIT ?
                ) AS f
                LEFT JOIN event_edges USING (prev_event_id)
                LEFT JOIN events USING (event_id)
                LEFT JOIN event_json USING (event_id)
                LEFT JOIN rejections USING (event_id)
                """,
                (batch_size,),
            )

            for prev_event_id, event_id, metadata, rejected, outlier in txn:
                original_set.add(prev_event_id)

                if not event_id or outlier:
                    # Common case where the forward extremity doesn't have any
                    # descendants.
                    continue

                graph.setdefault(event_id, set()).add(prev_event_id)

                soft_failed = False
                if metadata:
                    soft_failed = db_to_json(metadata).get("soft_failed")

                if soft_failed or rejected:
                    soft_failed_events_to_lookup.add(event_id)
                else:
                    non_rejected_leaves.add(event_id)

            # Now we recursively check all the soft-failed descendants we
            # found above in the same way, until we have nothing left to
            # check.
            while soft_failed_events_to_lookup:
                # We only want to do 100 at a time, so we split given list
                # into two.
                batch = list(soft_failed_events_to_lookup)
                to_check, to_defer = batch[:100], batch[100:]
                soft_failed_events_to_lookup = set(to_defer)

                sql = """SELECT prev_event_id, event_id, internal_metadata,
                    rejections.event_id IS NOT NULL
                    FROM event_edges
                    INNER JOIN events USING (event_id)
                    INNER JOIN event_json USING (event_id)
                    LEFT JOIN rejections USING (event_id)
                    WHERE
                        NOT events.outlier
                        AND
                """
                clause, args = make_in_list_sql_clause(
                    self.database_engine, "prev_event_id", to_check
                )
                txn.execute(sql + clause, list(args))

                for prev_event_id, event_id, metadata, rejected in txn:
                    if event_id in graph:
                        # Already handled this event previously, but we still
                        # want to record the edge.
                        graph[event_id].add(prev_event_id)
                        continue

                    graph[event_id] = {prev_event_id}

                    soft_failed = db_to_json(metadata).get("soft_failed")
                    if soft_failed or rejected:
                        soft_failed_events_to_lookup.add(event_id)
                    else:
                        non_rejected_leaves.add(event_id)

            # We have a set of non-soft-failed descendants, so we recurse up
            # the graph to find all ancestors and add them to the set of event
            # IDs that we can delete from forward extremities table.
            to_delete = set()
            while non_rejected_leaves:
                event_id = non_rejected_leaves.pop()
                prev_event_ids = graph.get(event_id, set())
                non_rejected_leaves.update(prev_event_ids)
                to_delete.update(prev_event_ids)

            to_delete.intersection_update(original_set)

            deleted = self.db_pool.simple_delete_many_txn(
                txn=txn,
                table="event_forward_extremities",
                column="event_id",
                iterable=to_delete,
                keyvalues={},
            )

            logger.info(
                "Deleted %d forward extremities of %d checked, to clean up #5269",
                deleted,
                len(original_set),
            )

            if deleted:
                # We now need to invalidate the caches of these rooms
                rows = self.db_pool.simple_select_many_txn(
                    txn,
                    table="events",
                    column="event_id",
                    iterable=to_delete,
                    keyvalues={},
                    retcols=("room_id",),
                )
                room_ids = {row["room_id"] for row in rows}
                for room_id in room_ids:
                    txn.call_after(
                        self.get_latest_event_ids_in_room.invalidate, (room_id,)
                    )

            self.db_pool.simple_delete_many_txn(
                txn=txn,
                table="_extremities_to_check",
                column="event_id",
                iterable=original_set,
                keyvalues={},
            )

            return len(original_set)

        num_handled = await self.db_pool.runInteraction(
            "_cleanup_extremities_bg_update", _cleanup_extremities_bg_update_txn
        )

        if not num_handled:
            await self.db_pool.updates._end_background_update(
                _BackgroundUpdates.DELETE_SOFT_FAILED_EXTREMITIES
            )

            def _drop_table_txn(txn):
                txn.execute("DROP TABLE _extremities_to_check")

            await self.db_pool.runInteraction(
                "_cleanup_extremities_bg_update_drop_table", _drop_table_txn
            )

        return num_handled

    async def _redactions_received_ts(self, progress, batch_size):
        """Handles filling out the `received_ts` column in redactions."""
        last_event_id = progress.get("last_event_id", "")

        def _redactions_received_ts_txn(txn):
            # Fetch the set of event IDs that we want to update
            sql = """
                SELECT event_id FROM redactions
                WHERE event_id > ?
                ORDER BY event_id ASC
                LIMIT ?
            """

            txn.execute(sql, (last_event_id, batch_size))

            rows = txn.fetchall()
            if not rows:
                return 0

            (upper_event_id,) = rows[-1]

            # Update the redactions with the received_ts.
            #
            # Note: Not all events have an associated received_ts, so we
            # fallback to using origin_server_ts. If we for some reason don't
            # have an origin_server_ts, lets just use the current timestamp.
            #
            # We don't want to leave it null, as then we'll never try and
            # censor those redactions.
            sql = """
                UPDATE redactions
                SET received_ts = (
                    SELECT COALESCE(received_ts, origin_server_ts, ?) FROM events
                    WHERE events.event_id = redactions.event_id
                )
                WHERE ? <= event_id AND event_id <= ?
            """

            txn.execute(sql, (self._clock.time_msec(), last_event_id, upper_event_id))

            self.db_pool.updates._background_update_progress_txn(
                txn, "redactions_received_ts", {"last_event_id": upper_event_id}
            )

            return len(rows)

        count = await self.db_pool.runInteraction(
            "_redactions_received_ts", _redactions_received_ts_txn
        )

        if not count:
            await self.db_pool.updates._end_background_update("redactions_received_ts")

        return count

    async def _event_fix_redactions_bytes(self, progress, batch_size):
        """Undoes hex encoded censored redacted event JSON."""

        def _event_fix_redactions_bytes_txn(txn):
            # This update is quite fast due to new index.
            txn.execute(
                """
                UPDATE event_json
                SET
                    json = convert_from(json::bytea, 'utf8')
                FROM redactions
                WHERE
                    redactions.have_censored
                    AND event_json.event_id = redactions.redacts
                    AND json NOT LIKE '{%';
                """
            )

            txn.execute("DROP INDEX redactions_censored_redacts")

        await self.db_pool.runInteraction(
            "_event_fix_redactions_bytes", _event_fix_redactions_bytes_txn
        )

        await self.db_pool.updates._end_background_update("event_fix_redactions_bytes")

        return 1

    async def _event_store_labels(self, progress, batch_size):
        """Background update handler which will store labels for existing events."""
        last_event_id = progress.get("last_event_id", "")

        def _event_store_labels_txn(txn):
            txn.execute(
                """
                SELECT event_id, json FROM event_json
                LEFT JOIN event_labels USING (event_id)
                WHERE event_id > ? AND label IS NULL
                ORDER BY event_id LIMIT ?
                """,
                (last_event_id, batch_size),
            )

            results = list(txn)

            nbrows = 0
            last_row_event_id = ""
            for (event_id, event_json_raw) in results:
                try:
                    event_json = db_to_json(event_json_raw)

                    self.db_pool.simple_insert_many_txn(
                        txn=txn,
                        table="event_labels",
                        values=[
                            {
                                "event_id": event_id,
                                "label": label,
                                "room_id": event_json["room_id"],
                                "topological_ordering": event_json["depth"],
                            }
                            for label in event_json["content"].get(
                                EventContentFields.LABELS, []
                            )
                            if isinstance(label, str)
                        ],
                    )
                except Exception as e:
                    logger.warning(
                        "Unable to load event %s (no labels will be imported): %s",
                        event_id,
                        e,
                    )

                nbrows += 1
                last_row_event_id = event_id

            self.db_pool.updates._background_update_progress_txn(
                txn, "event_store_labels", {"last_event_id": last_row_event_id}
            )

            return nbrows

        num_rows = await self.db_pool.runInteraction(
            desc="event_store_labels", func=_event_store_labels_txn
        )

        if not num_rows:
            await self.db_pool.updates._end_background_update("event_store_labels")

        return num_rows

    async def _rejected_events_metadata(self, progress: dict, batch_size: int) -> int:
        """Adds rejected events to the `state_events` and `event_auth` metadata
        tables.
        """

        last_event_id = progress.get("last_event_id", "")

        def get_rejected_events(
            txn: Cursor,
        ) -> List[Tuple[str, str, JsonDict, bool, bool]]:
            # Fetch rejected event json, their room version and whether we have
            # inserted them into the state_events or auth_events tables.
            #
            # Note we can assume that events that don't have a corresponding
            # room version are V1 rooms.
            sql = """
                SELECT DISTINCT
                    event_id,
                    COALESCE(room_version, '1'),
                    json,
                    state_events.event_id IS NOT NULL,
                    event_auth.event_id IS NOT NULL
                FROM rejections
                INNER JOIN event_json USING (event_id)
                LEFT JOIN rooms USING (room_id)
                LEFT JOIN state_events USING (event_id)
                LEFT JOIN event_auth USING (event_id)
                WHERE event_id > ?
                ORDER BY event_id
                LIMIT ?
            """

            txn.execute(
                sql,
                (
                    last_event_id,
                    batch_size,
                ),
            )

            return [(row[0], row[1], db_to_json(row[2]), row[3], row[4]) for row in txn]  # type: ignore

        results = await self.db_pool.runInteraction(
            desc="_rejected_events_metadata_get", func=get_rejected_events
        )

        if not results:
            await self.db_pool.updates._end_background_update(
                "rejected_events_metadata"
            )
            return 0

        state_events = []
        auth_events = []
        for event_id, room_version, event_json, has_state, has_event_auth in results:
            last_event_id = event_id

            if has_state and has_event_auth:
                continue

            room_version_obj = KNOWN_ROOM_VERSIONS.get(room_version)
            if not room_version_obj:
                # We no longer support this room version, so we just ignore the
                # events entirely.
                logger.info(
                    "Ignoring event with unknown room version %r: %r",
                    room_version,
                    event_id,
                )
                continue

            event = make_event_from_dict(event_json, room_version_obj)

            if not event.is_state():
                continue

            if not has_state:
                state_events.append(
                    {
                        "event_id": event.event_id,
                        "room_id": event.room_id,
                        "type": event.type,
                        "state_key": event.state_key,
                    }
                )

            if not has_event_auth:
                # Old, dodgy, events may have duplicate auth events, which we
                # need to deduplicate as we have a unique constraint.
                for auth_id in set(event.auth_event_ids()):
                    auth_events.append(
                        {
                            "room_id": event.room_id,
                            "event_id": event.event_id,
                            "auth_id": auth_id,
                        }
                    )

        if state_events:
            await self.db_pool.simple_insert_many(
                table="state_events",
                values=state_events,
                desc="_rejected_events_metadata_state_events",
            )

        if auth_events:
            await self.db_pool.simple_insert_many(
                table="event_auth",
                values=auth_events,
                desc="_rejected_events_metadata_event_auth",
            )

        await self.db_pool.updates._background_update_progress(
            "rejected_events_metadata", {"last_event_id": last_event_id}
        )

        if len(results) < batch_size:
            await self.db_pool.updates._end_background_update(
                "rejected_events_metadata"
            )

        return len(results)

    async def _chain_cover_index(self, progress: dict, batch_size: int) -> int:
        """A background updates that iterates over all rooms and generates the
        chain cover index for them.
        """

        current_room_id = progress.get("current_room_id", "")

        # Where we've processed up to in the room, defaults to the start of the
        # room.
        last_depth = progress.get("last_depth", -1)
        last_stream = progress.get("last_stream", -1)

        result = await self.db_pool.runInteraction(
            "_chain_cover_index",
            self._calculate_chain_cover_txn,
            current_room_id,
            last_depth,
            last_stream,
            batch_size,
            single_room=False,
        )

        finished = result.processed_count == 0

        total_rows_processed = result.processed_count
        current_room_id = result.room_id
        last_depth = result.depth
        last_stream = result.stream

        for room_id, (depth, stream) in result.finished_room_map.items():
            # If we've done all the events in the room we flip the
            # `has_auth_chain_index` in the DB. Note that its possible for
            # further events to be persisted between the above and setting the
            # flag without having the chain cover calculated for them. This is
            # fine as a) the code gracefully handles these cases and b) we'll
            # calculate them below.

            await self.db_pool.simple_update(
                table="rooms",
                keyvalues={"room_id": room_id},
                updatevalues={"has_auth_chain_index": True},
                desc="_chain_cover_index",
            )

            # Handle any events that might have raced with us flipping the
            # bit above.
            result = await self.db_pool.runInteraction(
                "_chain_cover_index",
                self._calculate_chain_cover_txn,
                room_id,
                depth,
                stream,
                batch_size=None,
                single_room=True,
            )

            total_rows_processed += result.processed_count

        if finished:
            await self.db_pool.updates._end_background_update("chain_cover")
            return total_rows_processed

        await self.db_pool.updates._background_update_progress(
            "chain_cover",
            {
                "current_room_id": current_room_id,
                "last_depth": last_depth,
                "last_stream": last_stream,
            },
        )

        return total_rows_processed

    def _calculate_chain_cover_txn(
        self,
        txn: Cursor,
        last_room_id: str,
        last_depth: int,
        last_stream: int,
        batch_size: Optional[int],
        single_room: bool,
    ) -> _CalculateChainCover:
        """Calculate the chain cover for `batch_size` events, ordered by
        `(room_id, depth, stream)`.

        Args:
            txn,
            last_room_id, last_depth, last_stream: The `(room_id, depth, stream)`
                tuple to fetch results after.
            batch_size: The maximum number of events to process. If None then
                no limit.
            single_room: Whether to calculate the index for just the given
                room.
        """

        # Get the next set of events in the room (that we haven't already
        # computed chain cover for). We do this in topological order.

        # We want to do a `(topological_ordering, stream_ordering) > (?,?)`
        # comparison, but that is not supported on older SQLite versions
        tuple_clause, tuple_args = make_tuple_comparison_clause(
            [
                ("events.room_id", last_room_id),
                ("topological_ordering", last_depth),
                ("stream_ordering", last_stream),
            ],
        )

        extra_clause = ""
        if single_room:
            extra_clause = "AND events.room_id = ?"
            tuple_args.append(last_room_id)

        sql = """
            SELECT
                event_id, state_events.type, state_events.state_key,
                topological_ordering, stream_ordering,
                events.room_id
            FROM events
            INNER JOIN state_events USING (event_id)
            LEFT JOIN event_auth_chains USING (event_id)
            LEFT JOIN event_auth_chain_to_calculate USING (event_id)
            WHERE event_auth_chains.event_id IS NULL
                AND event_auth_chain_to_calculate.event_id IS NULL
                AND %(tuple_cmp)s
                %(extra)s
            ORDER BY events.room_id, topological_ordering, stream_ordering
            %(limit)s
        """ % {
            "tuple_cmp": tuple_clause,
            "limit": "LIMIT ?" if batch_size is not None else "",
            "extra": extra_clause,
        }

        if batch_size is not None:
            tuple_args.append(batch_size)

        txn.execute(sql, tuple_args)
        rows = txn.fetchall()

        # Put the results in the necessary format for
        # `_add_chain_cover_index`
        event_to_room_id = {row[0]: row[5] for row in rows}
        event_to_types = {row[0]: (row[1], row[2]) for row in rows}

        # Calculate the new last position we've processed up to.
        new_last_depth = rows[-1][3] if rows else last_depth  # type: int
        new_last_stream = rows[-1][4] if rows else last_stream  # type: int
        new_last_room_id = rows[-1][5] if rows else ""  # type: str

        # Map from room_id to last depth/stream_ordering processed for the room,
        # excluding the last room (which we're likely still processing). We also
        # need to include the room passed in if it's not included in the result
        # set (as we then know we've processed all events in said room).
        #
        # This is the set of rooms that we can now safely flip the
        # `has_auth_chain_index` bit for.
        finished_rooms = {
            row[5]: (row[3], row[4]) for row in rows if row[5] != new_last_room_id
        }
        if last_room_id not in finished_rooms and last_room_id != new_last_room_id:
            finished_rooms[last_room_id] = (last_depth, last_stream)

        count = len(rows)

        # We also need to fetch the auth events for them.
        auth_events = self.db_pool.simple_select_many_txn(
            txn,
            table="event_auth",
            column="event_id",
            iterable=event_to_room_id,
            keyvalues={},
            retcols=("event_id", "auth_id"),
        )

        event_to_auth_chain = {}  # type: Dict[str, List[str]]
        for row in auth_events:
            event_to_auth_chain.setdefault(row["event_id"], []).append(row["auth_id"])

        # Calculate and persist the chain cover index for this set of events.
        #
        # Annoyingly we need to gut wrench into the persit event store so that
        # we can reuse the function to calculate the chain cover for rooms.
        PersistEventsStore._add_chain_cover_index(
            txn,
            self.db_pool,
            self.event_chain_id_gen,
            event_to_room_id,
            event_to_types,
            event_to_auth_chain,
        )

        return _CalculateChainCover(
            room_id=new_last_room_id,
            depth=new_last_depth,
            stream=new_last_stream,
            processed_count=count,
            finished_room_map=finished_rooms,
        )

    async def _purged_chain_cover_index(self, progress: dict, batch_size: int) -> int:
        """
        A background updates that iterates over the chain cover and deletes the
        chain cover for events that have been purged.

        This may be due to fully purging a room or via setting a retention policy.
        """
        current_event_id = progress.get("current_event_id", "")

        def purged_chain_cover_txn(txn) -> int:
            # The event ID from events will be null if the chain ID / sequence
            # number points to a purged event.
            sql = """
                SELECT event_id, chain_id, sequence_number, e.event_id IS NOT NULL
                FROM event_auth_chains
                LEFT JOIN events AS e USING (event_id)
                WHERE event_id > ? ORDER BY event_auth_chains.event_id ASC LIMIT ?
            """
            txn.execute(sql, (current_event_id, batch_size))

            rows = txn.fetchall()
            if not rows:
                return 0

            # The event IDs and chain IDs / sequence numbers where the event has
            # been purged.
            unreferenced_event_ids = []
            unreferenced_chain_id_tuples = []
            event_id = ""
            for event_id, chain_id, sequence_number, has_event in rows:
                if not has_event:
                    unreferenced_event_ids.append((event_id,))
                    unreferenced_chain_id_tuples.append((chain_id, sequence_number))

            # Delete the unreferenced auth chains from event_auth_chain_links and
            # event_auth_chains.
            txn.executemany(
                """
                DELETE FROM event_auth_chains WHERE event_id = ?
                """,
                unreferenced_event_ids,
            )
            # We should also delete matching target_*, but there is no index on
            # target_chain_id. Hopefully any purged events are due to a room
            # being fully purged and they will be removed from the origin_*
            # searches.
            txn.executemany(
                """
                DELETE FROM event_auth_chain_links WHERE
                origin_chain_id = ? AND origin_sequence_number = ?
                """,
                unreferenced_chain_id_tuples,
            )

            progress = {
                "current_event_id": event_id,
            }

            self.db_pool.updates._background_update_progress_txn(
                txn, "purged_chain_cover", progress
            )

            return len(rows)

        result = await self.db_pool.runInteraction(
            "_purged_chain_cover_index",
            purged_chain_cover_txn,
        )

        if not result:
            await self.db_pool.updates._end_background_update("purged_chain_cover")

        return result

    async def _background_populate_stream_ordering2(
        self, progress: JsonDict, batch_size: int
    ) -> int:
        """Populate events.stream_ordering2, then replace stream_ordering

        This is to deal with the fact that stream_ordering was initially created as a
        32-bit integer field.
        """
        batch_size = max(batch_size, 1)

        def process(txn: Cursor) -> int:
            last_stream = progress.get("last_stream", -(1 << 31))
            txn.execute(
                """
                UPDATE events SET stream_ordering2=stream_ordering
                WHERE stream_ordering IN (
                   SELECT stream_ordering FROM events WHERE stream_ordering > ?
                   ORDER BY stream_ordering LIMIT ?
                )
                RETURNING stream_ordering;
                """,
                (last_stream, batch_size),
            )
            row_count = txn.rowcount
            if row_count == 0:
                return 0
            last_stream = max(row[0] for row in txn)
            logger.info("populated stream_ordering2 up to %i", last_stream)

            self.db_pool.updates._background_update_progress_txn(
                txn,
                _BackgroundUpdates.POPULATE_STREAM_ORDERING2,
                {"last_stream": last_stream},
            )
            return row_count

        result = await self.db_pool.runInteraction(
            "_background_populate_stream_ordering2", process
        )

        if result != 0:
            return result

        await self.db_pool.updates._end_background_update(
            _BackgroundUpdates.POPULATE_STREAM_ORDERING2
        )
        return 0

    async def _background_replace_stream_ordering_column(
        self, progress: JsonDict, batch_size: int
    ) -> int:
        """Drop the old 'stream_ordering' column and rename 'stream_ordering2' into its place."""

        def process(txn: Cursor) -> None:
<<<<<<< HEAD
            for sql in _REPLACE_STREAM_ORDRING_SQL_COMMANDS:
=======
            for sql in _REPLACE_STREAM_ORDERING_SQL_COMMANDS:
>>>>>>> 04c8f308
                logger.info("completing stream_ordering migration: %s", sql)
                txn.execute(sql)

        await self.db_pool.runInteraction(
            "_background_replace_stream_ordering_column", process
        )

        await self.db_pool.updates._end_background_update(
            _BackgroundUpdates.REPLACE_STREAM_ORDERING_COLUMN
        )

        return 0<|MERGE_RESOLUTION|>--- conflicted
+++ resolved
@@ -29,15 +29,6 @@
 logger = logging.getLogger(__name__)
 
 
-<<<<<<< HEAD
-_REPLACE_STREAM_ORDRING_SQL_COMMANDS = (
-    # there should be no leftover rows without a stream_ordering2, but just in case...
-    "UPDATE events SET stream_ordering2 = stream_ordering WHERE stream_ordering2 IS NULL",
-    # finally, we can drop the rule and switch the columns
-    "DROP RULE populate_stream_ordering2 ON events",
-    "ALTER TABLE events DROP COLUMN stream_ordering",
-    "ALTER TABLE events RENAME COLUMN stream_ordering2 TO stream_ordering",
-=======
 _REPLACE_STREAM_ORDERING_SQL_COMMANDS = (
     # there should be no leftover rows without a stream_ordering2, but just in case...
     "UPDATE events SET stream_ordering2 = stream_ordering WHERE stream_ordering2 IS NULL",
@@ -50,7 +41,6 @@
     "ALTER INDEX events_order_room2 RENAME TO events_order_room",
     "ALTER INDEX events_room_stream2 RENAME TO events_room_stream",
     "ALTER INDEX events_ts2 RENAME TO events_ts",
->>>>>>> 04c8f308
 )
 
 
@@ -60,13 +50,10 @@
     DELETE_SOFT_FAILED_EXTREMITIES = "delete_soft_failed_extremities"
     POPULATE_STREAM_ORDERING2 = "populate_stream_ordering2"
     INDEX_STREAM_ORDERING2 = "index_stream_ordering2"
-<<<<<<< HEAD
-=======
     INDEX_STREAM_ORDERING2_CONTAINS_URL = "index_stream_ordering2_contains_url"
     INDEX_STREAM_ORDERING2_ROOM_ORDER = "index_stream_ordering2_room_order"
     INDEX_STREAM_ORDERING2_ROOM_STREAM = "index_stream_ordering2_room_stream"
     INDEX_STREAM_ORDERING2_TS = "index_stream_ordering2_ts"
->>>>>>> 04c8f308
     REPLACE_STREAM_ORDERING_COLUMN = "replace_stream_ordering_column"
 
 
@@ -177,24 +164,16 @@
             self._purged_chain_cover_index,
         )
 
-<<<<<<< HEAD
+        ################################################################################
+
         # bg updates for replacing stream_ordering with a BIGINT
         # (these only run on postgres.)
-=======
-        ################################################################################
-
-        # bg updates for replacing stream_ordering with a BIGINT
-        # (these only run on postgres.)
-
->>>>>>> 04c8f308
+
         self.db_pool.updates.register_background_update_handler(
             _BackgroundUpdates.POPULATE_STREAM_ORDERING2,
             self._background_populate_stream_ordering2,
         )
-<<<<<<< HEAD
-=======
         # CREATE UNIQUE INDEX events_stream_ordering ON events(stream_ordering2);
->>>>>>> 04c8f308
         self.db_pool.updates.register_background_index_update(
             _BackgroundUpdates.INDEX_STREAM_ORDERING2,
             index_name="events_stream_ordering",
@@ -202,8 +181,6 @@
             columns=["stream_ordering2"],
             unique=True,
         )
-<<<<<<< HEAD
-=======
         # CREATE INDEX event_contains_url_index ON events(room_id, topological_ordering, stream_ordering) WHERE contains_url = true AND outlier = false;
         self.db_pool.updates.register_background_index_update(
             _BackgroundUpdates.INDEX_STREAM_ORDERING2_CONTAINS_URL,
@@ -233,17 +210,13 @@
             table="events",
             columns=["origin_server_ts", "stream_ordering2"],
         )
->>>>>>> 04c8f308
         self.db_pool.updates.register_background_update_handler(
             _BackgroundUpdates.REPLACE_STREAM_ORDERING_COLUMN,
             self._background_replace_stream_ordering_column,
         )
 
-<<<<<<< HEAD
-=======
         ################################################################################
 
->>>>>>> 04c8f308
     async def _background_reindex_fields_sender(self, progress, batch_size):
         target_min_stream_id = progress["target_min_stream_id_inclusive"]
         max_stream_id = progress["max_stream_id_exclusive"]
@@ -1169,11 +1142,7 @@
         """Drop the old 'stream_ordering' column and rename 'stream_ordering2' into its place."""
 
         def process(txn: Cursor) -> None:
-<<<<<<< HEAD
-            for sql in _REPLACE_STREAM_ORDRING_SQL_COMMANDS:
-=======
             for sql in _REPLACE_STREAM_ORDERING_SQL_COMMANDS:
->>>>>>> 04c8f308
                 logger.info("completing stream_ordering migration: %s", sql)
                 txn.execute(sql)
 
