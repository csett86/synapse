# -*- coding: utf-8 -*-
# Copyright 2016 OpenMarket Ltd
# Copyright 2019 New Vector Ltd
# Copyright 2019 The Matrix.org Foundation C.I.C.
#
# Licensed under the Apache License, Version 2.0 (the "License");
# you may not use this file except in compliance with the License.
# You may obtain a copy of the License at
#
#     http://www.apache.org/licenses/LICENSE-2.0
#
# Unless required by applicable law or agreed to in writing, software
# distributed under the License is distributed on an "AS IS" BASIS,
# WITHOUT WARRANTIES OR CONDITIONS OF ANY KIND, either express or implied.
# See the License for the specific language governing permissions and
# limitations under the License.
import logging
from typing import Dict, Iterable, List, Optional, Set, Tuple

from synapse.api.errors import Codes, StoreError
from synapse.logging.opentracing import (
    get_active_span_text_map,
    set_tag,
    trace,
    whitelisted_homeserver,
)
from synapse.metrics.background_process_metrics import run_as_background_process
from synapse.storage._base import SQLBaseStore, db_to_json, make_in_list_sql_clause
from synapse.storage.database import (
    DatabasePool,
    LoggingTransaction,
    make_tuple_comparison_clause,
)
from synapse.types import Collection, JsonDict, get_verify_key_from_cross_signing_key
<<<<<<< HEAD
from synapse.util.caches.descriptors import (
    Cache,
    cached,
    cachedInlineCallbacks,
    cachedList,
)
=======
from synapse.util import json_encoder
from synapse.util.caches.descriptors import Cache, cached, cachedList
>>>>>>> eadfda3e
from synapse.util.iterutils import batch_iter
from synapse.util.stringutils import random_string, shortstr

logger = logging.getLogger(__name__)

DROP_DEVICE_LIST_STREAMS_NON_UNIQUE_INDEXES = (
    "drop_device_list_streams_non_unique_indexes"
)

BG_UPDATE_REMOVE_DUP_OUTBOUND_POKES = "remove_dup_outbound_pokes"


class DeviceWorkerStore(SQLBaseStore):
    def get_device(self, user_id: str, device_id: str):
        """Retrieve a device. Only returns devices that are not marked as
        hidden.

        Args:
            user_id: The ID of the user which owns the device
            device_id: The ID of the device to retrieve
        Returns:
            defer.Deferred for a dict containing the device information
        Raises:
            StoreError: if the device is not found
        """
        return self.db_pool.simple_select_one(
            table="devices",
            keyvalues={"user_id": user_id, "device_id": device_id, "hidden": False},
            retcols=("user_id", "device_id", "display_name"),
            desc="get_device",
        )

    async def get_devices_by_user(self, user_id: str) -> Dict[str, Dict[str, str]]:
        """Retrieve all of a user's registered devices. Only returns devices
        that are not marked as hidden.

        Args:
            user_id:
        Returns:
            A mapping from device_id to a dict containing "device_id", "user_id"
            and "display_name" for each device.
        """
        devices = await self.db_pool.simple_select_list(
            table="devices",
            keyvalues={"user_id": user_id, "hidden": False},
            retcols=("user_id", "device_id", "display_name"),
            desc="get_devices_by_user",
        )

        return {d["device_id"]: d for d in devices}

    @trace
    async def get_device_updates_by_remote(
        self, destination: str, from_stream_id: int, limit: int
    ) -> Tuple[int, List[Tuple[str, dict]]]:
        """Get a stream of device updates to send to the given remote server.

        Args:
            destination: The host the device updates are intended for
            from_stream_id: The minimum stream_id to filter updates by, exclusive
            limit: Maximum number of device updates to return

        Returns:
            A mapping from the  current stream id (ie, the stream id of the last
            update included in the response), and the list of updates, where
            each update is a pair of EDU type and EDU contents.
        """
        now_stream_id = self._device_list_id_gen.get_current_token()

        has_changed = self._device_list_federation_stream_cache.has_entity_changed(
            destination, int(from_stream_id)
        )
        if not has_changed:
            return now_stream_id, []

        updates = await self.db_pool.runInteraction(
            "get_device_updates_by_remote",
            self._get_device_updates_by_remote_txn,
            destination,
            from_stream_id,
            now_stream_id,
            limit,
        )

        # Return an empty list if there are no updates
        if not updates:
            return now_stream_id, []

        # get the cross-signing keys of the users in the list, so that we can
        # determine which of the device changes were cross-signing keys
        users = {r[0] for r in updates}
        master_key_by_user = {}
        self_signing_key_by_user = {}
        for user in users:
            cross_signing_key = await self.get_e2e_cross_signing_key(user, "master")
            if cross_signing_key:
                key_id, verify_key = get_verify_key_from_cross_signing_key(
                    cross_signing_key
                )
                # verify_key is a VerifyKey from signedjson, which uses
                # .version to denote the portion of the key ID after the
                # algorithm and colon, which is the device ID
                master_key_by_user[user] = {
                    "key_info": cross_signing_key,
                    "device_id": verify_key.version,
                }

            cross_signing_key = await self.get_e2e_cross_signing_key(
                user, "self_signing"
            )
            if cross_signing_key:
                key_id, verify_key = get_verify_key_from_cross_signing_key(
                    cross_signing_key
                )
                self_signing_key_by_user[user] = {
                    "key_info": cross_signing_key,
                    "device_id": verify_key.version,
                }

        # Perform the equivalent of a GROUP BY
        #
        # Iterate through the updates list and copy non-duplicate
        # (user_id, device_id) entries into a map, with the value being
        # the max stream_id across each set of duplicate entries
        #
        # maps (user_id, device_id) -> (stream_id, opentracing_context)
        #
        # opentracing_context contains the opentracing metadata for the request
        # that created the poke
        #
        # The most recent request's opentracing_context is used as the
        # context which created the Edu.

        query_map = {}
        cross_signing_keys_by_user = {}
        for user_id, device_id, update_stream_id, update_context in updates:
            if (
                user_id in master_key_by_user
                and device_id == master_key_by_user[user_id]["device_id"]
            ):
                result = cross_signing_keys_by_user.setdefault(user_id, {})
                result["master_key"] = master_key_by_user[user_id]["key_info"]
            elif (
                user_id in self_signing_key_by_user
                and device_id == self_signing_key_by_user[user_id]["device_id"]
            ):
                result = cross_signing_keys_by_user.setdefault(user_id, {})
                result["self_signing_key"] = self_signing_key_by_user[user_id][
                    "key_info"
                ]
            else:
                key = (user_id, device_id)

                previous_update_stream_id, _ = query_map.get(key, (0, None))

                if update_stream_id > previous_update_stream_id:
                    query_map[key] = (update_stream_id, update_context)

        results = await self._get_device_update_edus_by_remote(
            destination, from_stream_id, query_map
        )

        # add the updated cross-signing keys to the results list
        for user_id, result in cross_signing_keys_by_user.items():
            result["user_id"] = user_id
            # FIXME: switch to m.signing_key_update when MSC1756 is merged into the spec
            results.append(("org.matrix.signing_key_update", result))

        return now_stream_id, results

    def _get_device_updates_by_remote_txn(
        self,
        txn: LoggingTransaction,
        destination: str,
        from_stream_id: int,
        now_stream_id: int,
        limit: int,
    ):
        """Return device update information for a given remote destination

        Args:
            txn: The transaction to execute
            destination: The host the device updates are intended for
            from_stream_id: The minimum stream_id to filter updates by, exclusive
            now_stream_id: The maximum stream_id to filter updates by, inclusive
            limit: Maximum number of device updates to return

        Returns:
            List: List of device updates
        """
        # get the list of device updates that need to be sent
        sql = """
            SELECT user_id, device_id, stream_id, opentracing_context FROM device_lists_outbound_pokes
            WHERE destination = ? AND ? < stream_id AND stream_id <= ?
            ORDER BY stream_id
            LIMIT ?
        """
        txn.execute(sql, (destination, from_stream_id, now_stream_id, limit))

        return list(txn)

    async def _get_device_update_edus_by_remote(
        self,
        destination: str,
        from_stream_id: int,
        query_map: Dict[Tuple[str, str], Tuple[int, Optional[str]]],
    ) -> List[Tuple[str, dict]]:
        """Returns a list of device update EDUs as well as E2EE keys

        Args:
            destination: The host the device updates are intended for
            from_stream_id: The minimum stream_id to filter updates by, exclusive
            query_map (Dict[(str, str): (int, str|None)]): Dictionary mapping
                user_id/device_id to update stream_id and the relevant json-encoded
                opentracing context

        Returns:
            List of objects representing an device update EDU
        """
        devices = (
            await self.db_pool.runInteraction(
                "_get_e2e_device_keys_txn",
                self._get_e2e_device_keys_txn,
                query_map.keys(),
                include_all_devices=True,
                include_deleted_devices=True,
            )
            if query_map
            else {}
        )

        results = []
        for user_id, user_devices in devices.items():
            # The prev_id for the first row is always the last row before
            # `from_stream_id`
            prev_id = await self._get_last_device_update_for_remote_user(
                destination, user_id, from_stream_id
            )

            # make sure we go through the devices in stream order
            device_ids = sorted(
                user_devices.keys(), key=lambda i: query_map[(user_id, i)][0],
            )

            for device_id in device_ids:
                device = user_devices[device_id]
                stream_id, opentracing_context = query_map[(user_id, device_id)]
                result = {
                    "user_id": user_id,
                    "device_id": device_id,
                    "prev_id": [prev_id] if prev_id else [],
                    "stream_id": stream_id,
                    "org.matrix.opentracing_context": opentracing_context,
                }

                prev_id = stream_id

                if device is not None:
                    key_json = device.get("key_json", None)
                    if key_json:
                        result["keys"] = db_to_json(key_json)

                        if "signatures" in device:
                            for sig_user_id, sigs in device["signatures"].items():
                                result["keys"].setdefault("signatures", {}).setdefault(
                                    sig_user_id, {}
                                ).update(sigs)

                    device_display_name = device.get("device_display_name", None)
                    if device_display_name:
                        result["device_display_name"] = device_display_name
                else:
                    result["deleted"] = True

                results.append(("m.device_list_update", result))

        return results

    def _get_last_device_update_for_remote_user(
        self, destination: str, user_id: str, from_stream_id: int
    ):
        def f(txn):
            prev_sent_id_sql = """
                SELECT coalesce(max(stream_id), 0) as stream_id
                FROM device_lists_outbound_last_success
                WHERE destination = ? AND user_id = ? AND stream_id <= ?
            """
            txn.execute(prev_sent_id_sql, (destination, user_id, from_stream_id))
            rows = txn.fetchall()
            return rows[0][0]

        return self.db_pool.runInteraction("get_last_device_update_for_remote_user", f)

    def mark_as_sent_devices_by_remote(self, destination: str, stream_id: int):
        """Mark that updates have successfully been sent to the destination.
        """
        return self.db_pool.runInteraction(
            "mark_as_sent_devices_by_remote",
            self._mark_as_sent_devices_by_remote_txn,
            destination,
            stream_id,
        )

    def _mark_as_sent_devices_by_remote_txn(
        self, txn: LoggingTransaction, destination: str, stream_id: int
    ) -> None:
        # We update the device_lists_outbound_last_success with the successfully
        # poked users.
        sql = """
            SELECT user_id, coalesce(max(o.stream_id), 0)
            FROM device_lists_outbound_pokes as o
            WHERE destination = ? AND o.stream_id <= ?
            GROUP BY user_id
        """
        txn.execute(sql, (destination, stream_id))
        rows = txn.fetchall()

        self.db_pool.simple_upsert_many_txn(
            txn=txn,
            table="device_lists_outbound_last_success",
            key_names=("destination", "user_id"),
            key_values=((destination, user_id) for user_id, _ in rows),
            value_names=("stream_id",),
            value_values=((stream_id,) for _, stream_id in rows),
        )

        # Delete all sent outbound pokes
        sql = """
            DELETE FROM device_lists_outbound_pokes
            WHERE destination = ? AND stream_id <= ?
        """
        txn.execute(sql, (destination, stream_id))

    async def add_user_signature_change_to_streams(
        self, from_user_id: str, user_ids: List[str]
    ) -> int:
        """Persist that a user has made new signatures

        Args:
            from_user_id: the user who made the signatures
            user_ids: the users who were signed

        Returns:
            THe new stream ID.
        """

        with self._device_list_id_gen.get_next() as stream_id:
            await self.db_pool.runInteraction(
                "add_user_sig_change_to_streams",
                self._add_user_signature_change_txn,
                from_user_id,
                user_ids,
                stream_id,
            )
        return stream_id

    def _add_user_signature_change_txn(
        self,
        txn: LoggingTransaction,
        from_user_id: str,
        user_ids: List[str],
        stream_id: int,
    ) -> None:
        txn.call_after(
            self._user_signature_stream_cache.entity_has_changed,
            from_user_id,
            stream_id,
        )
        self.db_pool.simple_insert_txn(
            txn,
            "user_signature_stream",
            values={
                "stream_id": stream_id,
                "from_user_id": from_user_id,
                "user_ids": json_encoder.encode(user_ids),
            },
        )

    def get_device_stream_token(self) -> int:
        return self._device_list_id_gen.get_current_token()

    @trace
    async def get_user_devices_from_cache(
        self, query_list: List[Tuple[str, str]]
    ) -> Tuple[Set[str], Dict[str, Dict[str, JsonDict]]]:
        """Get the devices (and keys if any) for remote users from the cache.

        Args:
            query_list: List of (user_id, device_ids), if device_ids is
                falsey then return all device ids for that user.

        Returns:
            A tuple of (user_ids_not_in_cache, results_map), where
            user_ids_not_in_cache is a set of user_ids and results_map is a
            mapping of user_id -> device_id -> device_info.
        """
        user_ids = {user_id for user_id, _ in query_list}
        user_map = await self.get_device_list_last_stream_id_for_remotes(list(user_ids))

        # We go and check if any of the users need to have their device lists
        # resynced. If they do then we remove them from the cached list.
        users_needing_resync = await self.get_user_ids_requiring_device_list_resync(
            user_ids
        )
        user_ids_in_cache = {
            user_id for user_id, stream_id in user_map.items() if stream_id
        } - users_needing_resync
        user_ids_not_in_cache = user_ids - user_ids_in_cache

        results = {}
        for user_id, device_id in query_list:
            if user_id not in user_ids_in_cache:
                continue

            if device_id:
                device = await self._get_cached_user_device(user_id, device_id)
                results.setdefault(user_id, {})[device_id] = device
            else:
                results[user_id] = await self.get_cached_devices_for_user(user_id)

        set_tag("in_cache", results)
        set_tag("not_in_cache", user_ids_not_in_cache)

        return user_ids_not_in_cache, results

    @cached(num_args=2, tree=True)
    async def _get_cached_user_device(self, user_id: str, device_id: str) -> JsonDict:
        content = await self.db_pool.simple_select_one_onecol(
            table="device_lists_remote_cache",
            keyvalues={"user_id": user_id, "device_id": device_id},
            retcol="content",
            desc="_get_cached_user_device",
        )
        return db_to_json(content)

    @cached()
    async def get_cached_devices_for_user(self, user_id: str) -> Dict[str, JsonDict]:
        devices = await self.db_pool.simple_select_list(
            table="device_lists_remote_cache",
            keyvalues={"user_id": user_id},
            retcols=("device_id", "content"),
            desc="get_cached_devices_for_user",
        )
        return {
            device["device_id"]: db_to_json(device["content"]) for device in devices
        }

    def get_devices_with_keys_by_user(self, user_id: str):
        """Get all devices (with any device keys) for a user

        Returns:
            Deferred which resolves to (stream_id, devices)
        """
        return self.db_pool.runInteraction(
            "get_devices_with_keys_by_user",
            self._get_devices_with_keys_by_user_txn,
            user_id,
        )

    def _get_devices_with_keys_by_user_txn(
        self, txn: LoggingTransaction, user_id: str
    ) -> Tuple[int, List[JsonDict]]:
        now_stream_id = self._device_list_id_gen.get_current_token()

        devices = self._get_e2e_device_keys_txn(
            txn, [(user_id, None)], include_all_devices=True
        )

        if devices:
            user_devices = devices[user_id]
            results = []
            for device_id, device in user_devices.items():
                result = {"device_id": device_id}

                key_json = device.get("key_json", None)
                if key_json:
                    result["keys"] = db_to_json(key_json)

                    if "signatures" in device:
                        for sig_user_id, sigs in device["signatures"].items():
                            result["keys"].setdefault("signatures", {}).setdefault(
                                sig_user_id, {}
                            ).update(sigs)

                device_display_name = device.get("device_display_name", None)
                if device_display_name:
                    result["device_display_name"] = device_display_name

                results.append(result)

            return now_stream_id, results

        return now_stream_id, []

    async def get_users_whose_devices_changed(
        self, from_key: str, user_ids: Iterable[str]
    ) -> Set[str]:
        """Get set of users whose devices have changed since `from_key` that
        are in the given list of user_ids.

        Args:
            from_key: The device lists stream token
            user_ids: The user IDs to query for devices.

        Returns:
            The set of user_ids whose devices have changed since `from_key`
        """
        from_key = int(from_key)

        # Get set of users who *may* have changed. Users not in the returned
        # list have definitely not changed.
        to_check = self._device_list_stream_cache.get_entities_changed(
            user_ids, from_key
        )

        if not to_check:
            return set()

        def _get_users_whose_devices_changed_txn(txn):
            changes = set()

            sql = """
                SELECT DISTINCT user_id FROM device_lists_stream
                WHERE stream_id > ?
                AND
            """

            for chunk in batch_iter(to_check, 100):
                clause, args = make_in_list_sql_clause(
                    txn.database_engine, "user_id", chunk
                )
                txn.execute(sql + clause, (from_key,) + tuple(args))
                changes.update(user_id for user_id, in txn)

            return changes

        return await self.db_pool.runInteraction(
            "get_users_whose_devices_changed", _get_users_whose_devices_changed_txn
        )

    async def get_users_whose_signatures_changed(
        self, user_id: str, from_key: str
    ) -> Set[str]:
        """Get the users who have new cross-signing signatures made by `user_id` since
        `from_key`.

        Args:
            user_id: the user who made the signatures
            from_key: The device lists stream token

        Returns:
            A set of user IDs with updated signatures.
        """
        from_key = int(from_key)
        if self._user_signature_stream_cache.has_entity_changed(user_id, from_key):
            sql = """
                SELECT DISTINCT user_ids FROM user_signature_stream
                WHERE from_user_id = ? AND stream_id > ?
            """
            rows = await self.db_pool.execute(
                "get_users_whose_signatures_changed", None, sql, user_id, from_key
            )
            return {user for row in rows for user in db_to_json(row[0])}
        else:
            return set()

    async def get_all_device_list_changes_for_remotes(
        self, instance_name: str, last_id: int, current_id: int, limit: int
    ) -> Tuple[List[Tuple[int, tuple]], int, bool]:
        """Get updates for device lists replication stream.

        Args:
            instance_name: The writer we want to fetch updates from. Unused
                here since there is only ever one writer.
            last_id: The token to fetch updates from. Exclusive.
            current_id: The token to fetch updates up to. Inclusive.
            limit: The requested limit for the number of rows to return. The
                function may return more or fewer rows.

        Returns:
            A tuple consisting of: the updates, a token to use to fetch
            subsequent updates, and whether we returned fewer rows than exists
            between the requested tokens due to the limit.

            The token returned can be used in a subsequent call to this
            function to get further updates.

            The updates are a list of 2-tuples of stream ID and the row data
        """

        if last_id == current_id:
            return [], current_id, False

        def _get_all_device_list_changes_for_remotes(txn):
            # This query Does The Right Thing where it'll correctly apply the
            # bounds to the inner queries.
            sql = """
                SELECT stream_id, entity FROM (
                    SELECT stream_id, user_id AS entity FROM device_lists_stream
                    UNION ALL
                    SELECT stream_id, destination AS entity FROM device_lists_outbound_pokes
                ) AS e
                WHERE ? < stream_id AND stream_id <= ?
                LIMIT ?
            """

            txn.execute(sql, (last_id, current_id, limit))
            updates = [(row[0], row[1:]) for row in txn]
            limited = False
            upto_token = current_id
            if len(updates) >= limit:
                upto_token = updates[-1][0]
                limited = True

            return updates, upto_token, limited

        return await self.db_pool.runInteraction(
            "get_all_device_list_changes_for_remotes",
            _get_all_device_list_changes_for_remotes,
        )

    @cached(max_entries=10000)
    def get_device_list_last_stream_id_for_remote(self, user_id: str):
        """Get the last stream_id we got for a user. May be None if we haven't
        got any information for them.
        """
        return self.db_pool.simple_select_one_onecol(
            table="device_lists_remote_extremeties",
            keyvalues={"user_id": user_id},
            retcol="stream_id",
            desc="get_device_list_last_stream_id_for_remote",
            allow_none=True,
        )

    @cachedList(
        cached_method_name="get_device_list_last_stream_id_for_remote",
        list_name="user_ids",
        inlineCallbacks=True,
    )
    def get_device_list_last_stream_id_for_remotes(self, user_ids: str):
        rows = yield self.db_pool.simple_select_many_batch(
            table="device_lists_remote_extremeties",
            column="user_id",
            iterable=user_ids,
            retcols=("user_id", "stream_id"),
            desc="get_device_list_last_stream_id_for_remotes",
        )

        results = {user_id: None for user_id in user_ids}
        results.update({row["user_id"]: row["stream_id"] for row in rows})

        return results

    async def get_user_ids_requiring_device_list_resync(
        self, user_ids: Optional[Collection[str]] = None,
    ) -> Set[str]:
        """Given a list of remote users return the list of users that we
        should resync the device lists for. If None is given instead of a list,
        return every user that we should resync the device lists for.

        Returns:
            The IDs of users whose device lists need resync.
        """
        if user_ids:
            rows = await self.db_pool.simple_select_many_batch(
                table="device_lists_remote_resync",
                column="user_id",
                iterable=user_ids,
                retcols=("user_id",),
                desc="get_user_ids_requiring_device_list_resync_with_iterable",
            )
        else:
            rows = await self.db_pool.simple_select_list(
                table="device_lists_remote_resync",
                keyvalues=None,
                retcols=("user_id",),
                desc="get_user_ids_requiring_device_list_resync",
            )

        return {row["user_id"] for row in rows}

    def mark_remote_user_device_cache_as_stale(self, user_id: str):
        """Records that the server has reason to believe the cache of the devices
        for the remote users is out of date.
        """
        return self.db_pool.simple_upsert(
            table="device_lists_remote_resync",
            keyvalues={"user_id": user_id},
            values={},
            insertion_values={"added_ts": self._clock.time_msec()},
            desc="make_remote_user_device_cache_as_stale",
        )

    def mark_remote_user_device_list_as_unsubscribed(self, user_id: str):
        """Mark that we no longer track device lists for remote user.
        """

        def _mark_remote_user_device_list_as_unsubscribed_txn(txn):
            self.db_pool.simple_delete_txn(
                txn,
                table="device_lists_remote_extremeties",
                keyvalues={"user_id": user_id},
            )
            self._invalidate_cache_and_stream(
                txn, self.get_device_list_last_stream_id_for_remote, (user_id,)
            )

        return self.db_pool.runInteraction(
            "mark_remote_user_device_list_as_unsubscribed",
            _mark_remote_user_device_list_as_unsubscribed_txn,
        )

    async def get_dehydrated_device(self, user_id: str) -> Tuple[str, JsonDict]:
        """Retrieve the information for a dehydrated device.

        Args:
            user_id: the user whose dehydrated device we are looking for
        Returns:
            a tuple whose first item is the device ID, and the second item is
            the dehydrated device information
        """
        # FIXME: make sure device ID still exists in devices table
        row = await self.db_pool.simple_select_one(
            table="dehydrated_devices",
            keyvalues={"user_id": user_id},
            retcols=["device_id", "device_data"],
            allow_none=True,
        )
        return (row["device_id"], json.loads(row["device_data"])) if row else (None, None)

    def _store_dehydrated_device_txn(
        self, txn, user_id: str, device_id: str, device_data: str
    ) -> Optional[str]:
        old_device_id = self.db_pool.simple_select_one_onecol_txn(
            txn,
            table="dehydrated_devices",
            keyvalues={"user_id": user_id},
            retcol="device_id",
            allow_none=True,
        )
        if old_device_id is None:
            self.db_pool.simple_insert_txn(
                txn,
                table="dehydrated_devices",
                values={
                    "user_id": user_id,
                    "device_id": device_id,
                    "device_data": device_data,
                },
            )
        else:
            self.db_pool.simple_update_txn(
                txn,
                table="dehydrated_devices",
                keyvalues={"user_id": user_id},
                updatevalues={"device_id": device_id, "device_data": device_data},
            )
        return old_device_id

    async def store_dehydrated_device(
        self, user_id: str, device_id: str, device_data: JsonDict
    ) -> Optional[str]:
        """Store a dehydrated device for a user.

        Args:
            user_id: the user that we are storing the device for
            device_data: the dehydrated device information
            initial_device_display_name: The display name to use for the device
        Returns:
            device id of the user's previous dehydrated device, if any
        """
        return await self.db_pool.runInteraction(
            "store_dehydrated_device_txn",
            self._store_dehydrated_device_txn,
            user_id,
            device_id,
            json.dumps(device_data),
        )

    async def create_dehydration_token(
        self, user_id: str, device_id: str, login_submission: JsonDict
    ) -> str:
        """Create a token for a client to fulfill a dehydration request.

        Args:
            user_id: the user that we are creating the token for
            device_id: the device ID for the dehydrated device.  This is to
                ensure that the device still exists when the user tells us
                they want to use the dehydrated device.
            login_submission: the contents of the login request.
        Returns:
            the dehydration token
        """
        # FIXME: expire any old tokens

        attempts = 0
        while attempts < 5:
            token = random_string(24)

            try:
                await self.db_pool.simple_insert(
                    table="dehydration_token",
                    values={
                        "token": token,
                        "user_id": user_id,
                        "device_id": device_id,
                        "login_submission": json.dumps(login_submission),
                        "creation_time": self.hs.get_clock().time_msec(),
                    },
                    desc="create_dehydration_token",
                )
                return token
            except self.db_pool.engine.module.IntegrityError:
                attempts += 1
        raise StoreError(500, "Couldn't generate a token.")

    def _clear_dehydration_token_txn(self, txn, token: str, dehydrate: bool) -> dict:
        token_info = self.db_pool.simple_select_one_txn(
            txn,
            "dehydration_token",
            {"token": token},
            ["user_id", "device_id", "login_submission"],
        )
        self.db_pool.simple_delete_one_txn(
            txn, "dehydration_token", {"token": token},
        )
        token_info["login_submission"] = json.loads(token_info["login_submission"])

        if dehydrate:
            device_id = self.db_pool.simple_select_one_onecol_txn(
                txn,
                "dehydrated_devices",
                keyvalues={"user_id": token_info["user_id"]},
                retcol="device_id",
                allow_none=True,
            )
            token_info["dehydrated"] = False
            if device_id == token_info["device_id"]:
                count = self.db_pool.simple_delete_txn(
                    txn,
                    "dehydrated_devices",
                    {
                        "user_id": token_info["user_id"],
                        "device_id": token_info["device_id"],
                    },
                )
                if count != 0:
                    token_info["dehydrated"] = True

        return token_info

    async def clear_dehydration_token(self, token: str, dehydrate: bool) -> dict:
        """Use a dehydration token.  If the client wishes to use the dehydrated
        device, it will also remove the dehydrated device.

        Args:
            token: the dehydration token
            dehydrate: whether the client wishes to use the dehydrated device
        Returns:
            A dict giving the information related to the token.  It will have
            the following properties:
            - user_id: the user associated from the token
            - device_id: the ID of the dehydrated device
            - login_submission: the original submission to /login
            - dehydrated: (only present if the "dehydrate" parameter is True).
              Whether the dehydrated device can be used by the client.
        """
        return await self.db_pool.runInteraction(
            "get_users_whose_devices_changed",
            self._clear_dehydration_token_txn,
            token,
            dehydrate,
        )


class DeviceBackgroundUpdateStore(SQLBaseStore):
    def __init__(self, database: DatabasePool, db_conn, hs):
        super(DeviceBackgroundUpdateStore, self).__init__(database, db_conn, hs)

        self.db_pool.updates.register_background_index_update(
            "device_lists_stream_idx",
            index_name="device_lists_stream_user_id",
            table="device_lists_stream",
            columns=["user_id", "device_id"],
        )

        # create a unique index on device_lists_remote_cache
        self.db_pool.updates.register_background_index_update(
            "device_lists_remote_cache_unique_idx",
            index_name="device_lists_remote_cache_unique_id",
            table="device_lists_remote_cache",
            columns=["user_id", "device_id"],
            unique=True,
        )

        # And one on device_lists_remote_extremeties
        self.db_pool.updates.register_background_index_update(
            "device_lists_remote_extremeties_unique_idx",
            index_name="device_lists_remote_extremeties_unique_idx",
            table="device_lists_remote_extremeties",
            columns=["user_id"],
            unique=True,
        )

        # once they complete, we can remove the old non-unique indexes.
        self.db_pool.updates.register_background_update_handler(
            DROP_DEVICE_LIST_STREAMS_NON_UNIQUE_INDEXES,
            self._drop_device_list_streams_non_unique_indexes,
        )

        # clear out duplicate device list outbound pokes
        self.db_pool.updates.register_background_update_handler(
            BG_UPDATE_REMOVE_DUP_OUTBOUND_POKES, self._remove_duplicate_outbound_pokes,
        )

        # a pair of background updates that were added during the 1.14 release cycle,
        # but replaced with 58/06dlols_unique_idx.py
        self.db_pool.updates.register_noop_background_update(
            "device_lists_outbound_last_success_unique_idx",
        )
        self.db_pool.updates.register_noop_background_update(
            "drop_device_lists_outbound_last_success_non_unique_idx",
        )

    async def _drop_device_list_streams_non_unique_indexes(self, progress, batch_size):
        def f(conn):
            txn = conn.cursor()
            txn.execute("DROP INDEX IF EXISTS device_lists_remote_cache_id")
            txn.execute("DROP INDEX IF EXISTS device_lists_remote_extremeties_id")
            txn.close()

        await self.db_pool.runWithConnection(f)
        await self.db_pool.updates._end_background_update(
            DROP_DEVICE_LIST_STREAMS_NON_UNIQUE_INDEXES
        )
        return 1

    async def _remove_duplicate_outbound_pokes(self, progress, batch_size):
        # for some reason, we have accumulated duplicate entries in
        # device_lists_outbound_pokes, which makes prune_outbound_device_list_pokes less
        # efficient.
        #
        # For each duplicate, we delete all the existing rows and put one back.

        KEY_COLS = ["stream_id", "destination", "user_id", "device_id"]
        last_row = progress.get(
            "last_row",
            {"stream_id": 0, "destination": "", "user_id": "", "device_id": ""},
        )

        def _txn(txn):
            clause, args = make_tuple_comparison_clause(
                self.db_pool.engine, [(x, last_row[x]) for x in KEY_COLS]
            )
            sql = """
                SELECT stream_id, destination, user_id, device_id, MAX(ts) AS ts
                FROM device_lists_outbound_pokes
                WHERE %s
                GROUP BY %s
                HAVING count(*) > 1
                ORDER BY %s
                LIMIT ?
                """ % (
                clause,  # WHERE
                ",".join(KEY_COLS),  # GROUP BY
                ",".join(KEY_COLS),  # ORDER BY
            )
            txn.execute(sql, args + [batch_size])
            rows = self.db_pool.cursor_to_dict(txn)

            row = None
            for row in rows:
                self.db_pool.simple_delete_txn(
                    txn, "device_lists_outbound_pokes", {x: row[x] for x in KEY_COLS},
                )

                row["sent"] = False
                self.db_pool.simple_insert_txn(
                    txn, "device_lists_outbound_pokes", row,
                )

            if row:
                self.db_pool.updates._background_update_progress_txn(
                    txn, BG_UPDATE_REMOVE_DUP_OUTBOUND_POKES, {"last_row": row},
                )

            return len(rows)

        rows = await self.db_pool.runInteraction(
            BG_UPDATE_REMOVE_DUP_OUTBOUND_POKES, _txn
        )

        if not rows:
            await self.db_pool.updates._end_background_update(
                BG_UPDATE_REMOVE_DUP_OUTBOUND_POKES
            )

        return rows


class DeviceStore(DeviceWorkerStore, DeviceBackgroundUpdateStore):
    def __init__(self, database: DatabasePool, db_conn, hs):
        super(DeviceStore, self).__init__(database, db_conn, hs)

        # Map of (user_id, device_id) -> bool. If there is an entry that implies
        # the device exists.
        self.device_id_exists_cache = Cache(
            name="device_id_exists", keylen=2, max_entries=10000
        )

        self._clock.looping_call(self._prune_old_outbound_device_pokes, 60 * 60 * 1000)

    async def store_device(
        self, user_id: str, device_id: str, initial_device_display_name: str
    ) -> bool:
        """Ensure the given device is known; add it to the store if not

        Args:
            user_id: id of user associated with the device
            device_id: id of device
            initial_device_display_name: initial displayname of the device.
                Ignored if device exists.

        Returns:
            Whether the device was inserted or an existing device existed with that ID.

        Raises:
            StoreError: if the device is already in use
        """
        key = (user_id, device_id)
        if self.device_id_exists_cache.get(key, None):
            return False

        try:
            inserted = await self.db_pool.simple_insert(
                "devices",
                values={
                    "user_id": user_id,
                    "device_id": device_id,
                    "display_name": initial_device_display_name,
                    "hidden": False,
                },
                desc="store_device",
                or_ignore=True,
            )
            if not inserted:
                # if the device already exists, check if it's a real device, or
                # if the device ID is reserved by something else
                hidden = await self.db_pool.simple_select_one_onecol(
                    "devices",
                    keyvalues={"user_id": user_id, "device_id": device_id},
                    retcol="hidden",
                )
                if hidden:
                    raise StoreError(400, "The device ID is in use", Codes.FORBIDDEN)
            self.device_id_exists_cache.prefill(key, True)
            return inserted
        except StoreError:
            raise
        except Exception as e:
            logger.error(
                "store_device with device_id=%s(%r) user_id=%s(%r)"
                " display_name=%s(%r) failed: %s",
                type(device_id).__name__,
                device_id,
                type(user_id).__name__,
                user_id,
                type(initial_device_display_name).__name__,
                initial_device_display_name,
                e,
            )
            raise StoreError(500, "Problem storing device.")

    async def delete_device(self, user_id: str, device_id: str) -> None:
        """Delete a device.

        Args:
            user_id: The ID of the user which owns the device
            device_id: The ID of the device to delete
        """
        await self.db_pool.simple_delete_one(
            table="devices",
            keyvalues={"user_id": user_id, "device_id": device_id, "hidden": False},
            desc="delete_device",
        )

        self.device_id_exists_cache.invalidate((user_id, device_id))

    async def delete_devices(self, user_id: str, device_ids: List[str]) -> None:
        """Deletes several devices.

        Args:
            user_id: The ID of the user which owns the devices
            device_ids: The IDs of the devices to delete
        """
        await self.db_pool.simple_delete_many(
            table="devices",
            column="device_id",
            iterable=device_ids,
            keyvalues={"user_id": user_id, "hidden": False},
            desc="delete_devices",
        )
        for device_id in device_ids:
            self.device_id_exists_cache.invalidate((user_id, device_id))

    async def update_device(
        self, user_id: str, device_id: str, new_display_name: Optional[str] = None
    ) -> None:
        """Update a device. Only updates the device if it is not marked as
        hidden.

        Args:
            user_id: The ID of the user which owns the device
            device_id: The ID of the device to update
            new_display_name: new displayname for device; None to leave unchanged
        Raises:
            StoreError: if the device is not found
        """
        updates = {}
        if new_display_name is not None:
            updates["display_name"] = new_display_name
        if not updates:
            return None
        await self.db_pool.simple_update_one(
            table="devices",
            keyvalues={"user_id": user_id, "device_id": device_id, "hidden": False},
            updatevalues=updates,
            desc="update_device",
        )

    def update_remote_device_list_cache_entry(
        self, user_id: str, device_id: str, content: JsonDict, stream_id: int
    ):
        """Updates a single device in the cache of a remote user's devicelist.

        Note: assumes that we are the only thread that can be updating this user's
        device list.

        Args:
            user_id: User to update device list for
            device_id: ID of decivice being updated
            content: new data on this device
            stream_id: the version of the device list

        Returns:
            Deferred[None]
        """
        return self.db_pool.runInteraction(
            "update_remote_device_list_cache_entry",
            self._update_remote_device_list_cache_entry_txn,
            user_id,
            device_id,
            content,
            stream_id,
        )

    def _update_remote_device_list_cache_entry_txn(
        self,
        txn: LoggingTransaction,
        user_id: str,
        device_id: str,
        content: JsonDict,
        stream_id: int,
    ) -> None:
        if content.get("deleted"):
            self.db_pool.simple_delete_txn(
                txn,
                table="device_lists_remote_cache",
                keyvalues={"user_id": user_id, "device_id": device_id},
            )

            txn.call_after(self.device_id_exists_cache.invalidate, (user_id, device_id))
        else:
            self.db_pool.simple_upsert_txn(
                txn,
                table="device_lists_remote_cache",
                keyvalues={"user_id": user_id, "device_id": device_id},
                values={"content": json_encoder.encode(content)},
                # we don't need to lock, because we assume we are the only thread
                # updating this user's devices.
                lock=False,
            )

        txn.call_after(self._get_cached_user_device.invalidate, (user_id, device_id))
        txn.call_after(self.get_cached_devices_for_user.invalidate, (user_id,))
        txn.call_after(
            self.get_device_list_last_stream_id_for_remote.invalidate, (user_id,)
        )

        self.db_pool.simple_upsert_txn(
            txn,
            table="device_lists_remote_extremeties",
            keyvalues={"user_id": user_id},
            values={"stream_id": stream_id},
            # again, we can assume we are the only thread updating this user's
            # extremity.
            lock=False,
        )

    def update_remote_device_list_cache(
        self, user_id: str, devices: List[dict], stream_id: int
    ):
        """Replace the entire cache of the remote user's devices.

        Note: assumes that we are the only thread that can be updating this user's
        device list.

        Args:
            user_id: User to update device list for
            devices: list of device objects supplied over federation
            stream_id: the version of the device list

        Returns:
            Deferred[None]
        """
        return self.db_pool.runInteraction(
            "update_remote_device_list_cache",
            self._update_remote_device_list_cache_txn,
            user_id,
            devices,
            stream_id,
        )

    def _update_remote_device_list_cache_txn(
        self, txn: LoggingTransaction, user_id: str, devices: List[dict], stream_id: int
    ):
        self.db_pool.simple_delete_txn(
            txn, table="device_lists_remote_cache", keyvalues={"user_id": user_id}
        )

        self.db_pool.simple_insert_many_txn(
            txn,
            table="device_lists_remote_cache",
            values=[
                {
                    "user_id": user_id,
                    "device_id": content["device_id"],
                    "content": json_encoder.encode(content),
                }
                for content in devices
            ],
        )

        txn.call_after(self.get_cached_devices_for_user.invalidate, (user_id,))
        txn.call_after(self._get_cached_user_device.invalidate_many, (user_id,))
        txn.call_after(
            self.get_device_list_last_stream_id_for_remote.invalidate, (user_id,)
        )

        self.db_pool.simple_upsert_txn(
            txn,
            table="device_lists_remote_extremeties",
            keyvalues={"user_id": user_id},
            values={"stream_id": stream_id},
            # we don't need to lock, because we can assume we are the only thread
            # updating this user's extremity.
            lock=False,
        )

        # If we're replacing the remote user's device list cache presumably
        # we've done a full resync, so we remove the entry that says we need
        # to resync
        self.db_pool.simple_delete_txn(
            txn, table="device_lists_remote_resync", keyvalues={"user_id": user_id},
        )

    async def add_device_change_to_streams(
        self, user_id: str, device_ids: Collection[str], hosts: List[str]
    ):
        """Persist that a user's devices have been updated, and which hosts
        (if any) should be poked.
        """
        if not device_ids:
            return

        with self._device_list_id_gen.get_next_mult(len(device_ids)) as stream_ids:
            await self.db_pool.runInteraction(
                "add_device_change_to_stream",
                self._add_device_change_to_stream_txn,
                user_id,
                device_ids,
                stream_ids,
            )

        if not hosts:
            return stream_ids[-1]

        context = get_active_span_text_map()
        with self._device_list_id_gen.get_next_mult(
            len(hosts) * len(device_ids)
        ) as stream_ids:
            await self.db_pool.runInteraction(
                "add_device_outbound_poke_to_stream",
                self._add_device_outbound_poke_to_stream_txn,
                user_id,
                device_ids,
                hosts,
                stream_ids,
                context,
            )

        return stream_ids[-1]

    def _add_device_change_to_stream_txn(
        self,
        txn: LoggingTransaction,
        user_id: str,
        device_ids: Collection[str],
        stream_ids: List[str],
    ):
        txn.call_after(
            self._device_list_stream_cache.entity_has_changed, user_id, stream_ids[-1],
        )

        min_stream_id = stream_ids[0]

        # Delete older entries in the table, as we really only care about
        # when the latest change happened.
        txn.executemany(
            """
            DELETE FROM device_lists_stream
            WHERE user_id = ? AND device_id = ? AND stream_id < ?
            """,
            [(user_id, device_id, min_stream_id) for device_id in device_ids],
        )

        self.db_pool.simple_insert_many_txn(
            txn,
            table="device_lists_stream",
            values=[
                {"stream_id": stream_id, "user_id": user_id, "device_id": device_id}
                for stream_id, device_id in zip(stream_ids, device_ids)
            ],
        )

    def _add_device_outbound_poke_to_stream_txn(
        self,
        txn: LoggingTransaction,
        user_id: str,
        device_ids: Collection[str],
        hosts: List[str],
        stream_ids: List[str],
        context: Dict[str, str],
    ):
        for host in hosts:
            txn.call_after(
                self._device_list_federation_stream_cache.entity_has_changed,
                host,
                stream_ids[-1],
            )

        now = self._clock.time_msec()
        next_stream_id = iter(stream_ids)

        self.db_pool.simple_insert_many_txn(
            txn,
            table="device_lists_outbound_pokes",
            values=[
                {
                    "destination": destination,
                    "stream_id": next(next_stream_id),
                    "user_id": user_id,
                    "device_id": device_id,
                    "sent": False,
                    "ts": now,
                    "opentracing_context": json_encoder.encode(context)
                    if whitelisted_homeserver(destination)
                    else "{}",
                }
                for destination in hosts
                for device_id in device_ids
            ],
        )

    def _prune_old_outbound_device_pokes(self, prune_age: int = 24 * 60 * 60 * 1000):
        """Delete old entries out of the device_lists_outbound_pokes to ensure
        that we don't fill up due to dead servers.

        Normally, we try to send device updates as a delta since a previous known point:
        this is done by setting the prev_id in the m.device_list_update EDU. However,
        for that to work, we have to have a complete record of each change to
        each device, which can add up to quite a lot of data.

        An alternative mechanism is that, if the remote server sees that it has missed
        an entry in the stream_id sequence for a given user, it will request a full
        list of that user's devices. Hence, we can reduce the amount of data we have to
        store (and transmit in some future transaction), by clearing almost everything
        for a given destination out of the database, and having the remote server
        resync.

        All we need to do is make sure we keep at least one row for each
        (user, destination) pair, to remind us to send a m.device_list_update EDU for
        that user when the destination comes back. It doesn't matter which device
        we keep.
        """
        yesterday = self._clock.time_msec() - prune_age

        def _prune_txn(txn):
            # look for (user, destination) pairs which have an update older than
            # the cutoff.
            #
            # For each pair, we also need to know the most recent stream_id, and
            # an arbitrary device_id at that stream_id.
            select_sql = """
            SELECT
                dlop1.destination,
                dlop1.user_id,
                MAX(dlop1.stream_id) AS stream_id,
                (SELECT MIN(dlop2.device_id) AS device_id FROM
                    device_lists_outbound_pokes dlop2
                    WHERE dlop2.destination = dlop1.destination AND
                      dlop2.user_id=dlop1.user_id AND
                      dlop2.stream_id=MAX(dlop1.stream_id)
                )
            FROM device_lists_outbound_pokes dlop1
                GROUP BY destination, user_id
                HAVING min(ts) < ? AND count(*) > 1
            """

            txn.execute(select_sql, (yesterday,))
            rows = txn.fetchall()

            if not rows:
                return

            logger.info(
                "Pruning old outbound device list updates for %i users/destinations: %s",
                len(rows),
                shortstr((row[0], row[1]) for row in rows),
            )

            # we want to keep the update with the highest stream_id for each user.
            #
            # there might be more than one update (with different device_ids) with the
            # same stream_id, so we also delete all but one rows with the max stream id.
            delete_sql = """
                DELETE FROM device_lists_outbound_pokes
                WHERE destination = ? AND user_id = ? AND (
                    stream_id < ? OR
                    (stream_id = ? AND device_id != ?)
                )
            """
            count = 0
            for (destination, user_id, stream_id, device_id) in rows:
                txn.execute(
                    delete_sql, (destination, user_id, stream_id, stream_id, device_id)
                )
                count += txn.rowcount

            # Since we've deleted unsent deltas, we need to remove the entry
            # of last successful sent so that the prev_ids are correctly set.
            sql = """
                DELETE FROM device_lists_outbound_last_success
                WHERE destination = ? AND user_id = ?
            """
            txn.executemany(sql, ((row[0], row[1]) for row in rows))

            logger.info("Pruned %d device list outbound pokes", count)

        return run_as_background_process(
            "prune_old_outbound_device_pokes",
            self.db_pool.runInteraction,
            "_prune_old_outbound_device_pokes",
            _prune_txn,
        )<|MERGE_RESOLUTION|>--- conflicted
+++ resolved
@@ -32,17 +32,13 @@
     make_tuple_comparison_clause,
 )
 from synapse.types import Collection, JsonDict, get_verify_key_from_cross_signing_key
-<<<<<<< HEAD
+from synapse.util import json_encoder
 from synapse.util.caches.descriptors import (
     Cache,
     cached,
     cachedInlineCallbacks,
     cachedList,
 )
-=======
-from synapse.util import json_encoder
-from synapse.util.caches.descriptors import Cache, cached, cachedList
->>>>>>> eadfda3e
 from synapse.util.iterutils import batch_iter
 from synapse.util.stringutils import random_string, shortstr
 
