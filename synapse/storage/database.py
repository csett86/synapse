# Copyright 2014-2016 OpenMarket Ltd
# Copyright 2017-2018 New Vector Ltd
# Copyright 2019 The Matrix.org Foundation C.I.C.
#
# Licensed under the Apache License, Version 2.0 (the "License");
# you may not use this file except in compliance with the License.
# You may obtain a copy of the License at
#
#     http://www.apache.org/licenses/LICENSE-2.0
#
# Unless required by applicable law or agreed to in writing, software
# distributed under the License is distributed on an "AS IS" BASIS,
# WITHOUT WARRANTIES OR CONDITIONS OF ANY KIND, either express or implied.
# See the License for the specific language governing permissions and
# limitations under the License.
import inspect
import itertools
import logging
import time
import types
from collections import defaultdict
from time import monotonic as monotonic_time
from typing import (
    TYPE_CHECKING,
    Any,
    Awaitable,
    Callable,
    Collection,
    Dict,
    Iterable,
    Iterator,
    List,
    Optional,
    Sequence,
    Tuple,
    Type,
    TypeVar,
    cast,
    overload,
)

import attr
from prometheus_client import Counter, Histogram
from typing_extensions import Concatenate, Literal, ParamSpec

from twisted.enterprise import adbapi
from twisted.internet.interfaces import IReactorCore

from synapse.api.errors import StoreError
from synapse.config.database import DatabaseConnectionConfig
from synapse.logging import opentracing
from synapse.logging.context import (
    LoggingContext,
    current_context,
    make_deferred_yieldable,
)
from synapse.metrics import LaterGauge, register_threadpool
from synapse.metrics.background_process_metrics import run_as_background_process
from synapse.storage.background_updates import BackgroundUpdater
from synapse.storage.engines import (
    BaseDatabaseEngine,
    Psycopg2Engine,
    PsycopgEngine,
    Sqlite3Engine, PostgresEngine,
)
from synapse.storage.types import Connection, Cursor, SQLQueryParameters
from synapse.util.async_helpers import delay_cancellation
from synapse.util.iterutils import batch_iter

if TYPE_CHECKING:
    from synapse.server import HomeServer

# python 3 does not have a maximum int value
MAX_TXN_ID = 2**63 - 1

logger = logging.getLogger(__name__)

sql_logger = logging.getLogger("synapse.storage.SQL")
transaction_logger = logging.getLogger("synapse.storage.txn")
perf_logger = logging.getLogger("synapse.storage.TIME")

sql_scheduling_timer = Histogram("synapse_storage_schedule_time", "sec")

sql_query_timer = Histogram("synapse_storage_query_time", "sec", ["verb"])
sql_txn_count = Counter("synapse_storage_transaction_time_count", "sec", ["desc"])
sql_txn_duration = Counter("synapse_storage_transaction_time_sum", "sec", ["desc"])


# Unique indexes which have been added in background updates. Maps from table name
# to the name of the background update which added the unique index to that table.
#
# This is used by the upsert logic to figure out which tables are safe to do a proper
# UPSERT on: until the relevant background update has completed, we
# have to emulate an upsert by locking the table.
#
UNIQUE_INDEX_BACKGROUND_UPDATES = {
    "user_ips": "user_ips_device_unique_index",
    "device_lists_remote_extremeties": "device_lists_remote_extremeties_unique_idx",
    "device_lists_remote_cache": "device_lists_remote_cache_unique_idx",
    "event_search": "event_search_event_id_idx",
    "local_media_repository_thumbnails": "local_media_repository_thumbnails_method_idx",
    "remote_media_cache_thumbnails": "remote_media_repository_thumbnails_method_idx",
    "event_push_summary": "event_push_summary_unique_index2",
    "receipts_linearized": "receipts_linearized_unique_index",
    "receipts_graph": "receipts_graph_unique_index",
}


class _PoolConnection(Connection):
    """
    A Connection from twisted.enterprise.adbapi.Connection.
    """

    def reconnect(self) -> None:
        ...


def make_pool(
    reactor: IReactorCore,
    db_config: DatabaseConnectionConfig,
    engine: BaseDatabaseEngine,
) -> adbapi.ConnectionPool:
    """Get the connection pool for the database."""

    # By default enable `cp_reconnect`. We need to fiddle with db_args in case
    # someone has explicitly set `cp_reconnect`.
    db_args = dict(db_config.config.get("args", {}))
    db_args.setdefault("cp_reconnect", True)

    def _on_new_connection(conn: Connection) -> None:
        # Ensure we have a logging context so we can correctly track queries,
        # etc.
        with LoggingContext("db.on_new_connection"):
            engine.on_new_connection(
                LoggingDatabaseConnection(conn, engine, "on_new_connection")
            )

    connection_pool = adbapi.ConnectionPool(
        db_config.config["name"],
        cp_reactor=reactor,
        cp_openfun=_on_new_connection,
        **db_args,
    )

    register_threadpool(f"database-{db_config.name}", connection_pool.threadpool)

    return connection_pool


def make_conn(
    db_config: DatabaseConnectionConfig,
    engine: BaseDatabaseEngine,
    default_txn_name: str,
) -> "LoggingDatabaseConnection":
    """Make a new connection to the database and return it.

    Returns:
        Connection
    """

    db_params = {
        k: v
        for k, v in db_config.config.get("args", {}).items()
        if not k.startswith("cp_")
    }
    native_db_conn = engine.module.connect(**db_params)
    db_conn = LoggingDatabaseConnection(native_db_conn, engine, default_txn_name)

    engine.on_new_connection(db_conn)
    return db_conn


@attr.s(slots=True, auto_attribs=True)
class LoggingDatabaseConnection:
    """A wrapper around a database connection that returns `LoggingTransaction`
    as its cursor class.

    This is mainly used on startup to ensure that queries get logged correctly
    """

    conn: Connection
    engine: BaseDatabaseEngine
    default_txn_name: str

    def cursor(
        self,
        *,
        txn_name: Optional[str] = None,
        after_callbacks: Optional[List["_CallbackListEntry"]] = None,
        async_after_callbacks: Optional[List["_AsyncCallbackListEntry"]] = None,
        exception_callbacks: Optional[List["_CallbackListEntry"]] = None,
    ) -> "LoggingTransaction":
        if not txn_name:
            txn_name = self.default_txn_name

        return LoggingTransaction(
            self.conn.cursor(),
            name=txn_name,
            database_engine=self.engine,
            after_callbacks=after_callbacks,
            async_after_callbacks=async_after_callbacks,
            exception_callbacks=exception_callbacks,
        )

    def close(self) -> None:
        self.conn.close()

    def commit(self) -> None:
        self.conn.commit()

    def rollback(self) -> None:
        self.conn.rollback()

    def __enter__(self) -> "LoggingDatabaseConnection":
        self.conn.__enter__()
        return self

    def __exit__(
        self,
        exc_type: Optional[Type[BaseException]],
        exc_value: Optional[BaseException],
        traceback: Optional[types.TracebackType],
    ) -> Optional[bool]:
        return self.conn.__exit__(exc_type, exc_value, traceback)

    # Proxy through any unknown lookups to the DB conn class.
    def __getattr__(self, name: str) -> Any:
        return getattr(self.conn, name)


# The type of entry which goes on our after_callbacks and exception_callbacks lists.
_CallbackListEntry = Tuple[Callable[..., object], Tuple[object, ...], Dict[str, object]]
_AsyncCallbackListEntry = Tuple[
    Callable[..., Awaitable], Tuple[object, ...], Dict[str, object]
]

P = ParamSpec("P")
R = TypeVar("R")


class LoggingTransaction:
    """An object that almost-transparently proxies for the 'txn' object
    passed to the constructor. Adds logging and metrics to the .execute()
    method.

    Args:
        txn: The database transaction object to wrap.
        name: The name of this transactions for logging.
        database_engine
        after_callbacks: A list that callbacks will be appended to
            that have been added by `call_after` which should be run on
            successful completion of the transaction. None indicates that no
            callbacks should be allowed to be scheduled to run.
        async_after_callbacks: A list that asynchronous callbacks will be appended
            to by `async_call_after` which should run, before after_callbacks, on
            successful completion of the transaction. None indicates that no
            callbacks should be allowed to be scheduled to run.
        exception_callbacks: A list that callbacks will be appended
            to that have been added by `call_on_exception` which should be run
            if transaction ends with an error. None indicates that no callbacks
            should be allowed to be scheduled to run.
    """

    __slots__ = [
        "txn",
        "name",
        "database_engine",
        "after_callbacks",
        "async_after_callbacks",
        "exception_callbacks",
    ]

    def __init__(
        self,
        txn: Cursor,
        name: str,
        database_engine: BaseDatabaseEngine,
        after_callbacks: Optional[List[_CallbackListEntry]] = None,
        async_after_callbacks: Optional[List[_AsyncCallbackListEntry]] = None,
        exception_callbacks: Optional[List[_CallbackListEntry]] = None,
    ):
        self.txn = txn
        self.name = name
        self.database_engine = database_engine
        self.after_callbacks = after_callbacks
        self.async_after_callbacks = async_after_callbacks
        self.exception_callbacks = exception_callbacks

    def call_after(
        self, callback: Callable[P, object], *args: P.args, **kwargs: P.kwargs
    ) -> None:
        """Call the given callback on the main twisted thread after the transaction has
        finished.

        Mostly used to invalidate the caches on the correct thread.

        Note that transactions may be retried a few times if they encounter database
        errors such as serialization failures. Callbacks given to `call_after`
        will accumulate across transaction attempts and will _all_ be called once a
        transaction attempt succeeds, regardless of whether previous transaction
        attempts failed. Otherwise, if all transaction attempts fail, all
        `call_on_exception` callbacks will be run instead.
        """
        # if self.after_callbacks is None, that means that whatever constructed the
        # LoggingTransaction isn't expecting there to be any callbacks; assert that
        # is not the case.
        assert self.after_callbacks is not None
        self.after_callbacks.append((callback, args, kwargs))

    def async_call_after(
        self, callback: Callable[P, Awaitable], *args: P.args, **kwargs: P.kwargs
    ) -> None:
        """Call the given asynchronous callback on the main twisted thread after
        the transaction has finished (but before those added in `call_after`).

        Mostly used to invalidate remote caches after transactions.

        Note that transactions may be retried a few times if they encounter database
        errors such as serialization failures. Callbacks given to `async_call_after`
        will accumulate across transaction attempts and will _all_ be called once a
        transaction attempt succeeds, regardless of whether previous transaction
        attempts failed. Otherwise, if all transaction attempts fail, all
        `call_on_exception` callbacks will be run instead.
        """
        # if self.async_after_callbacks is None, that means that whatever constructed the
        # LoggingTransaction isn't expecting there to be any callbacks; assert that
        # is not the case.
        assert self.async_after_callbacks is not None
        self.async_after_callbacks.append((callback, args, kwargs))

    def call_on_exception(
        self, callback: Callable[P, object], *args: P.args, **kwargs: P.kwargs
    ) -> None:
        """Call the given callback on the main twisted thread after the transaction has
        failed.

        Note that transactions may be retried a few times if they encounter database
        errors such as serialization failures. Callbacks given to `call_on_exception`
        will accumulate across transaction attempts and will _all_ be called once the
        final transaction attempt fails. No `call_on_exception` callbacks will be run
        if any transaction attempt succeeds.
        """
        # if self.exception_callbacks is None, that means that whatever constructed the
        # LoggingTransaction isn't expecting there to be any callbacks; assert that
        # is not the case.
        assert self.exception_callbacks is not None
        self.exception_callbacks.append((callback, args, kwargs))

    def fetchone(self) -> Optional[Tuple]:
        return self.txn.fetchone()

    def fetchmany(self, size: int = 0) -> List[Tuple]:
        # XXX This can also be called with no arguments.
        return self.txn.fetchmany(size=size)

    def fetchall(self) -> List[Tuple]:
        return self.txn.fetchall()

    def __iter__(self) -> Iterator[Tuple]:
        return self.txn.__iter__()

    @property
    def rowcount(self) -> int:
        return self.txn.rowcount

    @property
    def description(
        self,
    ) -> Optional[Sequence[Any]]:
        return self.txn.description

    def execute_batch(self, sql: str, args: Iterable[Iterable[Any]]) -> None:
        """Similar to `executemany`, except `txn.rowcount` will not be correct
        afterwards.

        More efficient than `executemany` on PostgreSQL
        """

        if isinstance(self.database_engine, Psycopg2Engine):
            from psycopg2.extras import execute_batch

            # TODO: is it safe for values to be Iterable[Iterable[Any]] here?
            # https://www.psycopg.org/docs/extras.html?highlight=execute_batch#psycopg2.extras.execute_batch
            # suggests each arg in args should be a sequence or mapping
            self._do_execute(
                lambda the_sql: execute_batch(self.txn, the_sql, args), sql
            )

            # TODO Can psycopg3 do anything better?
        else:
            # TODO: is it safe for values to be Iterable[Iterable[Any]] here?
            # https://docs.python.org/3/library/sqlite3.html?highlight=sqlite3#sqlite3.Cursor.executemany
            # suggests that the outer collection may be iterable, but
            # https://docs.python.org/3/library/sqlite3.html?highlight=sqlite3#how-to-use-placeholders-to-bind-values-in-sql-queries
            # suggests that the inner collection should be a sequence or dict.
            self.executemany(sql, args)

    def execute_values(
        self,
        sql: str,
        values: Sequence[Sequence[Any]],
        template: Optional[str] = None,
        fetch: bool = True,
    ) -> List[Tuple]:
        """Corresponds to psycopg2.extras.execute_values. Only available when
        using postgres.

        The `fetch` parameter must be set to False if the query does not return
        rows (e.g. INSERTs).

        The `template` is the snippet to merge to every item in argslist to
        compose the query.
        """
        assert isinstance(self.database_engine, PostgresEngine)

        if isinstance(self.database_engine, Psycopg2Engine):

            from psycopg2.extras import execute_values

            return self._do_execute(
                # TODO: is it safe for values to be Iterable[Iterable[Any]] here?
                # https://www.psycopg.org/docs/extras.html?highlight=execute_batch#psycopg2.extras.execute_values says values should be Sequence[Sequence]
                lambda the_sql, the_values: execute_values(
                    self.txn, the_sql, the_values, template=template, fetch=fetch
                ),
                sql,
                values,
            )
        else:
            # We use fetch = False to mean a writable query. You *might* be able
            # to morph that into a COPY (...) FROM STDIN, but it isn't worth the
            # effort for the few places we set fetch = False.
            assert fetch is True

            # execute_values requires a single replacement, but we need to expand it
            # for COPY. This assumes all inner sequences are the same length.
            value_str = "(" + ", ".join("?" for _ in next(iter(values))) + ")"
            sql = sql.replace("?", ", ".join(value_str for _ in values))

            # Wrap the SQL in the COPY statement.
            sql = f"COPY ({sql}) TO STDOUT"

            def f(
                the_sql: str, the_args: Sequence[Sequence[Any]]
            ) -> Iterable[Tuple[Any, ...]]:
                with self.txn.copy(the_sql, the_args) as copy:
                    yield from copy.rows()

            # Flatten the values.
            return self._do_execute(f, sql, list(itertools.chain.from_iterable(values)))

    def copy_write(
        self, sql: str, args: Iterable[Any], values: Iterable[Iterable[Any]]
    ) -> None:
        """Corresponds to a PostgreSQL COPY (...) FROM STDIN call."""
        assert isinstance(self.database_engine, PsycopgEngine)

        def f(
            the_sql: str, the_args: Iterable[Any], the_values: Iterable[Iterable[Any]]
        ) -> None:
            with self.txn.copy(the_sql, the_args) as copy:
                for record in the_values:
                    copy.write_row(record)

        self._do_execute(f, sql, args, values)

    def execute(self, sql: str, parameters: SQLQueryParameters = ()) -> None:
        self._do_execute(self.txn.execute, sql, parameters)

    def executemany(self, sql: str, *args: Any) -> None:
        """Repeatedly execute the same piece of SQL with different parameters.

        See https://peps.python.org/pep-0249/#executemany. Note in particular that

        > Use of this method for an operation which produces one or more result sets
        > constitutes undefined behavior

        so you can't use this for e.g. a SELECT, an UPDATE ... RETURNING, or a
        DELETE FROM... RETURNING.
        """
        # TODO: we should add a type for *args here. Looking at Cursor.executemany
        # and DBAPI2 it ought to be Sequence[_Parameter], but we pass in
        # Iterable[Iterable[Any]] in execute_batch and execute_values above, which mypy
        # complains about.
        self._do_execute(self.txn.executemany, sql, *args)

    def executescript(self, sql: str) -> None:
        if isinstance(self.database_engine, Sqlite3Engine):
            self._do_execute(self.txn.executescript, sql)  # type: ignore[attr-defined]
        else:
            raise NotImplementedError(
                f"executescript only exists for sqlite driver, not {type(self.database_engine)}"
            )

    def _make_sql_one_line(self, sql: str) -> str:
        "Strip newlines out of SQL so that the loggers in the DB are on one line"
        if isinstance(self.database_engine, PsycopgEngine):
            import psycopg.sql

            if isinstance(sql, psycopg.sql.Composed):
                return sql.as_string(None)

        return " ".join(line.strip() for line in sql.splitlines() if line.strip())

    def _do_execute(
        self,
        func: Callable[Concatenate[str, P], R],
        sql: str,
        *args: P.args,
        **kwargs: P.kwargs,
    ) -> R:
        # Generate a one-line version of the SQL to better log it.
        one_line_sql = self._make_sql_one_line(sql)

        # TODO(paul): Maybe use 'info' and 'debug' for values?
        sql_logger.debug("[SQL] {%s} %s", self.name, one_line_sql)

        sql = self.database_engine.convert_param_style(sql)
        if args:
            try:
                sql_logger.debug("[SQL values] {%s} %r", self.name, args[0])
            except Exception:
                # Don't let logging failures stop SQL from working
                pass

        start = time.time()

        try:
            with opentracing.start_active_span(
                "db.query",
                tags={
                    opentracing.tags.DATABASE_TYPE: "sql",
                    opentracing.tags.DATABASE_STATEMENT: one_line_sql,
                },
            ):
                return func(sql, *args, **kwargs)
        except Exception as e:
            sql_logger.debug("[SQL FAIL] {%s} %s", self.name, e)
            raise
        finally:
            secs = time.time() - start
            sql_logger.debug("[SQL time] {%s} %f sec", self.name, secs)
            sql_query_timer.labels(one_line_sql.split()[0]).observe(secs)

    def close(self) -> None:
        self.txn.close()

    def __enter__(self) -> "LoggingTransaction":
        return self

    def __exit__(
        self,
        exc_type: Optional[Type[BaseException]],
        exc_value: Optional[BaseException],
        traceback: Optional[types.TracebackType],
    ) -> None:
        self.close()


class PerformanceCounters:
    def __init__(self) -> None:
        self.current_counters: Dict[str, Tuple[int, float]] = {}
        self.previous_counters: Dict[str, Tuple[int, float]] = {}

    def update(self, key: str, duration_secs: float) -> None:
        count, cum_time = self.current_counters.get(key, (0, 0.0))
        count += 1
        cum_time += duration_secs
        self.current_counters[key] = (count, cum_time)

    def interval(self, interval_duration_secs: float, limit: int = 3) -> str:
        counters = []
        for name, (count, cum_time) in self.current_counters.items():
            prev_count, prev_time = self.previous_counters.get(name, (0, 0))
            counters.append(
                (
                    (cum_time - prev_time) / interval_duration_secs,
                    count - prev_count,
                    name,
                )
            )

        self.previous_counters = dict(self.current_counters)

        counters.sort(reverse=True)

        top_n_counters = ", ".join(
            "%s(%d): %.3f%%" % (name, count, 100 * ratio)
            for ratio, count, name in counters[:limit]
        )

        return top_n_counters


class DatabasePool:
    """Wraps a single physical database and connection pool.

    A single database may be used by multiple data stores.
    """

    _TXN_ID = 0
    engine: BaseDatabaseEngine

    def __init__(
        self,
        hs: "HomeServer",
        database_config: DatabaseConnectionConfig,
        engine: BaseDatabaseEngine,
    ):
        self.hs = hs
        self._clock = hs.get_clock()
        self._txn_limit = database_config.config.get("txn_limit", 0)
        self._database_config = database_config
        self._db_pool = make_pool(hs.get_reactor(), database_config, engine)

        self.updates = BackgroundUpdater(hs, self)
        LaterGauge(
            "synapse_background_update_status",
            "Background update status",
            [],
            self.updates.get_status,
        )

        self._previous_txn_total_time = 0.0
        self._current_txn_total_time = 0.0
        self._previous_loop_ts = 0.0

        # Transaction counter: key is the twisted thread id, value is the current count
        self._txn_counters: Dict[int, int] = defaultdict(int)

        # TODO(paul): These can eventually be removed once the metrics code
        #   is running in mainline, and we have some nice monitoring frontends
        #   to watch it
        self._txn_perf_counters = PerformanceCounters()

        self.engine = engine

        # A set of tables that are not safe to use native upserts in.
        self._unsafe_to_upsert_tables = set(UNIQUE_INDEX_BACKGROUND_UPDATES.keys())

        # The user_directory_search table is unsafe to use native upserts
        # on SQLite because the existing search table does not have an index.
        if isinstance(self.engine, Sqlite3Engine):
            self._unsafe_to_upsert_tables.add("user_directory_search")

        # Check ASAP (and then later, every 1s) to see if we have finished
        # background updates of tables that aren't safe to update.
        self._clock.call_later(
            0.0,
            run_as_background_process,
            "upsert_safety_check",
            self._check_safe_to_upsert,
        )

    def name(self) -> str:
        "Return the name of this database"
        return self._database_config.name

    def is_running(self) -> bool:
        """Is the database pool currently running"""
        return self._db_pool.running

    async def _check_safe_to_upsert(self) -> None:
        """
        Is it safe to use native UPSERT?

        If there are background updates, we will need to wait, as they may be
        the addition of indexes that set the UNIQUE constraint that we require.

        If the background updates have not completed, wait 15 sec and check again.
        """
        updates = cast(
            List[Tuple[str]],
            await self.simple_select_list(
                "background_updates",
                keyvalues=None,
                retcols=["update_name"],
                desc="check_background_updates",
            ),
        )
        background_update_names = [x[0] for x in updates]

        for table, update_name in UNIQUE_INDEX_BACKGROUND_UPDATES.items():
            if update_name not in background_update_names:
                logger.debug("Now safe to upsert in %s", table)
                self._unsafe_to_upsert_tables.discard(table)

        # If there's any updates still running, reschedule to run.
        if background_update_names:
            self._clock.call_later(
                15.0,
                run_as_background_process,
                "upsert_safety_check",
                self._check_safe_to_upsert,
            )

    def start_profiling(self) -> None:
        self._previous_loop_ts = monotonic_time()

        def loop() -> None:
            curr = self._current_txn_total_time
            prev = self._previous_txn_total_time
            self._previous_txn_total_time = curr

            time_now = monotonic_time()
            time_then = self._previous_loop_ts
            self._previous_loop_ts = time_now

            duration = time_now - time_then
            ratio = (curr - prev) / duration

            top_three_counters = self._txn_perf_counters.interval(duration, limit=3)

            perf_logger.debug(
                "Total database time: %.3f%% {%s}", ratio * 100, top_three_counters
            )

        self._clock.looping_call(loop, 10000)

    def new_transaction(
        self,
        conn: LoggingDatabaseConnection,
        desc: str,
        after_callbacks: List[_CallbackListEntry],
        async_after_callbacks: List[_AsyncCallbackListEntry],
        exception_callbacks: List[_CallbackListEntry],
        func: Callable[Concatenate[LoggingTransaction, P], R],
        *args: P.args,
        **kwargs: P.kwargs,
    ) -> R:
        """Start a new database transaction with the given connection.

        Note: The given func may be called multiple times under certain
        failure modes. This is normally fine when in a standard transaction,
        but care must be taken if the connection is in `autocommit` mode that
        the function will correctly handle being aborted and retried half way
        through its execution.

        Similarly, the arguments to `func` (`args`, `kwargs`) should not be generators,
        since they could be evaluated multiple times (which would produce an empty
        result on the second or subsequent evaluation). Likewise, the closure of `func`
        must not reference any generators.  This method attempts to detect such usage
        and will log an error.

        Args:
            conn
            desc
            after_callbacks
            async_after_callbacks
            exception_callbacks
            func
            *args
            **kwargs
        """

        # Robustness check: ensure that none of the arguments are generators, since that
        # will fail if we have to repeat the transaction.
        # For now, we just log an error, and hope that it works on the first attempt.
        # TODO: raise an exception.

        for i, arg in enumerate(args):
            if inspect.isgenerator(arg):
                logger.error(
                    "Programming error: generator passed to new_transaction as "
                    "argument %i to function %s",
                    i,
                    func,
                )
        for name, val in kwargs.items():
            if inspect.isgenerator(val):
                logger.error(
                    "Programming error: generator passed to new_transaction as "
                    "argument %s to function %s",
                    name,
                    func,
                )
        # also check variables referenced in func's closure
        if inspect.isfunction(func):
            # Keep the cast for now---it helps PyCharm to understand what `func` is.
            f = cast(types.FunctionType, func)  # type: ignore[redundant-cast]
            if f.__closure__:
                for i, cell in enumerate(f.__closure__):
                    try:
                        contents = cell.cell_contents
                    except ValueError:
                        # cell.cell_contents can raise if the "cell" is empty,
                        # which indicates that the variable is currently
                        # unbound.
                        continue

                    if inspect.isgenerator(contents):
                        logger.error(
                            "Programming error: function %s references generator %s "
                            "via its closure",
                            f,
                            f.__code__.co_freevars[i],
                        )

        start = monotonic_time()
        txn_id = self._TXN_ID

        # We don't really need these to be unique, so lets stop it from
        # growing really large.
        self._TXN_ID = (self._TXN_ID + 1) % (MAX_TXN_ID)

        name = "%s-%x" % (desc, txn_id)

        transaction_logger.debug("[TXN START] {%s}", name)

        try:
            i = 0
            N = 5
            while True:
                cursor = conn.cursor(
                    txn_name=name,
                    after_callbacks=after_callbacks,
                    async_after_callbacks=async_after_callbacks,
                    exception_callbacks=exception_callbacks,
                )
                try:
                    with opentracing.start_active_span(
                        "db.txn",
                        tags={
                            opentracing.SynapseTags.DB_TXN_DESC: desc,
                            opentracing.SynapseTags.DB_TXN_ID: name,
                        },
                    ):
                        r = func(cursor, *args, **kwargs)
                        opentracing.log_kv({"message": "commit"})
                        conn.commit()
                        return r
                except self.engine.module.OperationalError as e:
                    # This can happen if the database disappears mid
                    # transaction.
                    transaction_logger.warning(
                        "[TXN OPERROR] {%s} %s %d/%d",
                        name,
                        e,
                        i,
                        N,
                    )
                    if i < N:
                        i += 1
                        try:
                            with opentracing.start_active_span("db.rollback"):
                                conn.rollback()
                        except self.engine.module.Error as e1:
                            transaction_logger.warning("[TXN EROLL] {%s} %s", name, e1)
                        continue
                    raise
                except self.engine.module.DatabaseError as e:
                    if self.engine.is_deadlock(e):
                        transaction_logger.warning(
                            "[TXN DEADLOCK] {%s} %d/%d", name, i, N
                        )
                        if i < N:
                            i += 1
                            try:
                                with opentracing.start_active_span("db.rollback"):
                                    conn.rollback()
                            except self.engine.module.Error as e1:
                                transaction_logger.warning(
                                    "[TXN EROLL] {%s} %s",
                                    name,
                                    e1,
                                )
                            continue
                    raise
                finally:
                    # we're either about to retry with a new cursor, or we're about to
                    # release the connection. Once we release the connection, it could
                    # get used for another query, which might do a conn.rollback().
                    #
                    # In the latter case, even though that probably wouldn't affect the
                    # results of this transaction, python's sqlite will reset all
                    # statements on the connection [1], which will make our cursor
                    # invalid [2].
                    #
                    # In any case, continuing to read rows after commit()ing seems
                    # dubious from the PoV of ACID transactional semantics
                    # (sqlite explicitly says that once you commit, you may see rows
                    # from subsequent updates.)
                    #
                    # In psycopg2, cursors are essentially a client-side fabrication -
                    # all the data is transferred to the client side when the statement
                    # finishes executing - so in theory we could go on streaming results
                    # from the cursor, but attempting to do so would make us
                    # incompatible with sqlite, so let's make sure we're not doing that
                    # by closing the cursor.
                    #
                    # (*named* cursors in psycopg2 are different and are proper server-
                    # side things, but (a) we don't use them and (b) they are implicitly
                    # closed by ending the transaction anyway.)
                    #
                    # In short, if we haven't finished with the cursor yet, that's a
                    # problem waiting to bite us.
                    #
                    # TL;DR: we're done with the cursor, so we can close it.
                    #
                    # [1]: https://github.com/python/cpython/blob/v3.8.0/Modules/_sqlite/connection.c#L465
                    # [2]: https://github.com/python/cpython/blob/v3.8.0/Modules/_sqlite/cursor.c#L236
                    cursor.close()
        except Exception as e:
            transaction_logger.debug("[TXN FAIL] {%s} %s", name, e)
            raise
        finally:
            end = monotonic_time()
            duration = end - start

            current_context().add_database_transaction(duration)

            transaction_logger.debug("[TXN END] {%s} %f sec", name, duration)

            self._current_txn_total_time += duration
            self._txn_perf_counters.update(desc, duration)
            sql_txn_count.labels(desc).inc(1)
            sql_txn_duration.labels(desc).inc(duration)

    async def runInteraction(
        self,
        desc: str,
        func: Callable[..., R],
        *args: Any,
        db_autocommit: bool = False,
        isolation_level: Optional[int] = None,
        **kwargs: Any,
    ) -> R:
        """Starts a transaction on the database and runs a given function

        Arguments:
            desc: description of the transaction, for logging and metrics
            func: callback function, which will be called with a
                database transaction (twisted.enterprise.adbapi.Transaction) as
                its first argument, followed by `args` and `kwargs`.

            db_autocommit: Whether to run the function in "autocommit" mode,
                i.e. outside of a transaction. This is useful for transactions
                that are only a single query.

                Currently, this is only implemented for Postgres. SQLite will still
                run the function inside a transaction.

                WARNING: This means that if func fails half way through then
                the changes will *not* be rolled back. `func` may also get
                called multiple times if the transaction is retried, so must
                correctly handle that case.

            isolation_level: Set the server isolation level for this transaction.
            args: positional args to pass to `func`
            kwargs: named args to pass to `func`

        Returns:
            The result of func
        """

        async def _runInteraction() -> R:
            after_callbacks: List[_CallbackListEntry] = []
            async_after_callbacks: List[_AsyncCallbackListEntry] = []
            exception_callbacks: List[_CallbackListEntry] = []

            if not current_context():
                logger.warning("Starting db txn '%s' from sentinel context", desc)

            try:
                with opentracing.start_active_span(f"db.{desc}"):
                    result = await self.runWithConnection(
                        # mypy seems to have an issue with this, maybe a bug?
                        self.new_transaction,  # type: ignore[arg-type]
                        desc,
                        after_callbacks,
                        async_after_callbacks,
                        exception_callbacks,
                        func,
                        *args,
                        db_autocommit=db_autocommit,
                        isolation_level=isolation_level,
                        **kwargs,
                    )

                # We order these assuming that async functions call out to external
                # systems (e.g. to invalidate a cache) and the sync functions make these
                # changes on any local in-memory caches/similar, and thus must be second.
                for async_callback, async_args, async_kwargs in async_after_callbacks:
                    await async_callback(*async_args, **async_kwargs)
                for after_callback, after_args, after_kwargs in after_callbacks:
                    after_callback(*after_args, **after_kwargs)
                return cast(R, result)
            except Exception:
                for exception_callback, after_args, after_kwargs in exception_callbacks:
                    exception_callback(*after_args, **after_kwargs)
                raise

        # To handle cancellation, we ensure that `after_callback`s and
        # `exception_callback`s are always run, since the transaction will complete
        # on another thread regardless of cancellation.
        #
        # We also wait until everything above is done before releasing the
        # `CancelledError`, so that logging contexts won't get used after they have been
        # finished.
        return await delay_cancellation(_runInteraction())

    async def runWithConnection(
        self,
        func: Callable[Concatenate[LoggingDatabaseConnection, P], R],
        *args: Any,
        db_autocommit: bool = False,
        isolation_level: Optional[int] = None,
        **kwargs: Any,
    ) -> R:
        """Wraps the .runWithConnection() method on the underlying db_pool.

        Arguments:
            func: callback function, which will be called with a
                database connection (twisted.enterprise.adbapi.Connection) as
                its first argument, followed by `args` and `kwargs`.
            args: positional args to pass to `func`
            db_autocommit: Whether to run the function in "autocommit" mode,
                i.e. outside of a transaction. This is useful for transaction
                that are only a single query. Currently only affects postgres.
            isolation_level: Set the server isolation level for this transaction.
            kwargs: named args to pass to `func`

        Returns:
            The result of func
        """
        curr_context = current_context()
        if not curr_context:
            logger.warning(
                "Starting db connection from sentinel context: metrics will be lost"
            )
            parent_context = None
        else:
            assert isinstance(curr_context, LoggingContext)
            parent_context = curr_context

        start_time = monotonic_time()

        def inner_func(conn: _PoolConnection, *args: P.args, **kwargs: P.kwargs) -> R:
            # We shouldn't be in a transaction. If we are then something
            # somewhere hasn't committed after doing work. (This is likely only
            # possible during startup, as `run*` will ensure changes are
            # committed/rolled back before putting the connection back in the
            # pool).
            assert not self.engine.in_transaction(conn)

            with LoggingContext(
                str(curr_context), parent_context=parent_context
            ) as context:
                with opentracing.start_active_span(
                    operation_name="db.connection",
                ):
                    sched_duration_sec = monotonic_time() - start_time
                    sql_scheduling_timer.observe(sched_duration_sec)
                    context.add_database_scheduled(sched_duration_sec)

                    if self._txn_limit > 0:
                        tid = self._db_pool.threadID()
                        self._txn_counters[tid] += 1

                        if self._txn_counters[tid] > self._txn_limit:
                            logger.debug(
                                "Reconnecting database connection over transaction limit"
                            )
                            conn.reconnect()
                            opentracing.log_kv(
                                {"message": "reconnected due to txn limit"}
                            )
                            self._txn_counters[tid] = 1

                    if self.engine.is_connection_closed(conn):
                        logger.debug("Reconnecting closed database connection")
                        conn.reconnect()
                        opentracing.log_kv({"message": "reconnected"})
                        if self._txn_limit > 0:
                            self._txn_counters[tid] = 1

                    try:
                        if db_autocommit:
                            self.engine.attempt_to_set_autocommit(conn, True)
                        if isolation_level is not None:
                            self.engine.attempt_to_set_isolation_level(
                                conn, isolation_level
                            )

                        db_conn = LoggingDatabaseConnection(
                            conn, self.engine, "runWithConnection"
                        )
                        return func(db_conn, *args, **kwargs)
                    finally:
                        if db_autocommit:
                            self.engine.attempt_to_set_autocommit(conn, False)
                        if isolation_level:
                            self.engine.attempt_to_set_isolation_level(conn, None)

        return await make_deferred_yieldable(
            self._db_pool.runWithConnection(inner_func, *args, **kwargs)
        )

    async def execute(self, desc: str, query: str, *args: Any) -> List[Tuple[Any, ...]]:
        """Runs a single query for a result set.

        Args:
            desc: description of the transaction, for logging and metrics
            query - The query string to execute
            *args - Query args.
        Returns:
            The result of decoder(results)
        """

        def interaction(txn: LoggingTransaction) -> List[Tuple[Any, ...]]:
            txn.execute(query, args)
            return txn.fetchall()

        return await self.runInteraction(desc, interaction)

    # "Simple" SQL API methods that operate on a single table with no JOINs,
    # no complex WHERE clauses, just a dict of values for columns.

    async def simple_insert(
        self,
        table: str,
        values: Dict[str, Any],
        desc: str = "simple_insert",
    ) -> None:
        """Executes an INSERT query on the named table.

        Args:
            table: string giving the table name
            values: dict of new column names and values for them
            desc: description of the transaction, for logging and metrics
        """
        await self.runInteraction(desc, self.simple_insert_txn, table, values)

    @staticmethod
    def simple_insert_txn(
        txn: LoggingTransaction, table: str, values: Dict[str, Any]
    ) -> None:
        keys, vals = zip(*values.items())

        sql = "INSERT INTO %s (%s) VALUES(%s)" % (
            table,
            ", ".join(k for k in keys),
            ", ".join("?" for _ in keys),
        )

        txn.execute(sql, vals)

    async def simple_insert_many(
        self,
        table: str,
        keys: Collection[str],
        values: Collection[Collection[Any]],
        desc: str,
    ) -> None:
        """Executes an INSERT query on the named table.

        The input is given as a list of rows, where each row is a list of values.
        (Actually any iterable is fine.)

        Args:
            table: string giving the table name
            keys: list of column names
            values: for each row, a list of values in the same order as `keys`
            desc: description of the transaction, for logging and metrics
        """
        await self.runInteraction(
            desc, self.simple_insert_many_txn, table, keys, values
        )

    @staticmethod
    def simple_insert_many_txn(
        txn: LoggingTransaction,
        table: str,
        keys: Collection[str],
<<<<<<< HEAD
        values: Sequence[Sequence[Any]],
=======
        values: Collection[Iterable[Any]],
>>>>>>> f6aa047a
    ) -> None:
        """Executes an INSERT query on the named table.

        The input is given as a list of rows, where each row is a list of values.
        (Actually any iterable is fine.)

        Args:
            txn: The transaction to use.
            table: string giving the table name
            keys: list of column names
            values: for each row, a list of values in the same order as `keys`
        """
        # If there's nothing to insert, then skip executing the query.
        if not values:
            return

        if isinstance(txn.database_engine, Psycopg2Engine):
            # We use `execute_values` as it can be a lot faster than `execute_batch`,
            # but it's only available on postgres.
            sql = "INSERT INTO %s (%s) VALUES ?" % (
                table,
                ", ".join(k for k in keys),
            )

            txn.execute_values(sql, values, fetch=False)

        elif isinstance(txn.database_engine, PsycopgEngine):
            sql = "COPY %s (%s) FROM STDIN" % (
                table,
                ", ".join(k for k in keys),
            )
            txn.copy_write(sql, (), values)

        else:
            sql = "INSERT INTO %s (%s) VALUES(%s)" % (
                table,
                ", ".join(k for k in keys),
                ", ".join("?" for _ in keys),
            )

            txn.execute_batch(sql, values)

    async def simple_upsert(
        self,
        table: str,
        keyvalues: Dict[str, Any],
        values: Dict[str, Any],
        insertion_values: Optional[Dict[str, Any]] = None,
        where_clause: Optional[str] = None,
        desc: str = "simple_upsert",
    ) -> bool:
        """Insert a row with values + insertion_values; on conflict, update with values.

        All of our supported databases accept the nonstandard "upsert" statement in
        their dialect of SQL. We call this a "native upsert". The syntax looks roughly
        like:

            INSERT INTO table VALUES (values + insertion_values)
            ON CONFLICT (keyvalues)
            DO UPDATE SET (values); -- overwrite `values` columns only

        If (values) is empty, the resulting query is slighlty simpler:

            INSERT INTO table VALUES (insertion_values)
            ON CONFLICT (keyvalues)
            DO NOTHING;             -- do not overwrite any columns

        This function is a helper to build such queries.

        In order for upserts to make sense, the database must be able to determine when
        an upsert CONFLICTs with an existing row. Postgres and SQLite ensure this by
        requiring that a unique index exist on the column names used to detect a
        conflict (i.e. `keyvalues.keys()`).

        If there is no such index yet[*], we can "emulate" an upsert with a SELECT
        followed by either an INSERT or an UPDATE. This is unsafe unless *all* upserters
        run at the SERIALIZABLE isolation level: we cannot make the same atomicity
        guarantees that a native upsert can and are very vulnerable to races and
        crashes. Therefore to upsert without an appropriate unique index, we acquire a
        table-level lock before the emulated upsert.

        [*]: Some tables have unique indices added to them in the background. Those
             tables `T` are keys in the dictionary UNIQUE_INDEX_BACKGROUND_UPDATES,
             where `T` maps to the background update that adds a unique index to `T`.
             This dictionary is maintained by hand.

             At runtime, we constantly check to see if each of these background updates
             has run. If so, we deem the coresponding table safe to upsert into, because
             we can now use a native insert to do so. If not, we deem the table unsafe
             to upsert into and require an emulated upsert.

             Tables that do not appear in this dictionary are assumed to have an
             appropriate unique index and therefore be safe to upsert into.

        Args:
            table: The table to upsert into
            keyvalues: The unique key columns and their new values
            values: The nonunique columns and their new values
            insertion_values: additional key/values to use only when inserting
            where_clause: An index predicate to apply to the upsert.
            desc: description of the transaction, for logging and metrics
        Returns:
            Returns True if a row was inserted or updated (i.e. if `values` is
            not empty then this always returns True)
        """
        insertion_values = insertion_values or {}

        attempts = 0
        while True:
            try:
                # We can autocommit if it is safe to upsert
                autocommit = table not in self._unsafe_to_upsert_tables

                return await self.runInteraction(
                    desc,
                    self.simple_upsert_txn,
                    table,
                    keyvalues,
                    values,
                    insertion_values,
                    where_clause,
                    db_autocommit=autocommit,
                )
            except self.engine.module.IntegrityError as e:
                attempts += 1
                if attempts >= 5:
                    # don't retry forever, because things other than races
                    # can cause IntegrityErrors
                    raise

                # presumably we raced with another transaction: let's retry.
                logger.warning(
                    "IntegrityError when upserting into %s; retrying: %s", table, e
                )

    def simple_upsert_txn(
        self,
        txn: LoggingTransaction,
        table: str,
        keyvalues: Dict[str, Any],
        values: Dict[str, Any],
        insertion_values: Optional[Dict[str, Any]] = None,
        where_clause: Optional[str] = None,
    ) -> bool:
        """
        Pick the UPSERT method which works best on the platform. Either the
        native one (Pg9.5+, SQLite >= 3.24), or fall back to an emulated method.

        Args:
            txn: The transaction to use.
            table: The table to upsert into
            keyvalues: The unique key tables and their new values
            values: The nonunique columns and their new values
            insertion_values: additional key/values to use only when inserting
            where_clause: An index predicate to apply to the upsert.
        Returns:
            Returns True if a row was inserted or updated (i.e. if `values` is
            not empty then this always returns True)
        """
        insertion_values = insertion_values or {}

        if table not in self._unsafe_to_upsert_tables:
            return self.simple_upsert_txn_native_upsert(
                txn,
                table,
                keyvalues,
                values,
                insertion_values=insertion_values,
                where_clause=where_clause,
            )
        else:
            return self.simple_upsert_txn_emulated(
                txn,
                table,
                keyvalues,
                values,
                insertion_values=insertion_values,
                where_clause=where_clause,
            )

    def simple_upsert_txn_emulated(
        self,
        txn: LoggingTransaction,
        table: str,
        keyvalues: Dict[str, Any],
        values: Dict[str, Any],
        insertion_values: Optional[Dict[str, Any]] = None,
        where_clause: Optional[str] = None,
        lock: bool = True,
    ) -> bool:
        """
        Args:
            table: The table to upsert into
            keyvalues: The unique key tables and their new values
            values: The nonunique columns and their new values
            insertion_values: additional key/values to use only when inserting
            where_clause: An index predicate to apply to the upsert.
            lock: True to lock the table when doing the upsert.
                Must not be False unless the table has already been locked.
        Returns:
            Returns True if a row was inserted or updated (i.e. if `values` is
            not empty then this always returns True)
        """
        insertion_values = insertion_values or {}

        if lock:
            # We need to lock the table :(
            self.engine.lock_table(txn, table)

        def _getwhere(key: str) -> str:
            # If the value we're passing in is None (aka NULL), we need to use
            # IS, not =, as NULL = NULL equals NULL (False).
            if keyvalues[key] is None:
                return "%s IS ?" % (key,)
            else:
                return "%s = ?" % (key,)

        # Generate a where clause of each keyvalue and optionally the provided
        # index predicate.
        where = [_getwhere(k) for k in keyvalues]
        if where_clause:
            where.append(where_clause)

        if not values:
            # If `values` is empty, then all of the values we care about are in
            # the unique key, so there is nothing to UPDATE. We can just do a
            # SELECT instead to see if it exists.
            sql = "SELECT 1 FROM %s WHERE %s" % (table, " AND ".join(where))
            sqlargs = list(keyvalues.values())
            txn.execute(sql, sqlargs)
            if txn.fetchall():
                # We have an existing record.
                return False
        else:
            # First try to update.
            sql = "UPDATE %s SET %s WHERE %s" % (
                table,
                ", ".join("%s = ?" % (k,) for k in values),
                " AND ".join(where),
            )
            sqlargs = list(values.values()) + list(keyvalues.values())

            txn.execute(sql, sqlargs)
            if txn.rowcount > 0:
                return True

        # We didn't find any existing rows, so insert a new one
        allvalues: Dict[str, Any] = {}
        allvalues.update(keyvalues)
        allvalues.update(values)
        allvalues.update(insertion_values)

        sql = "INSERT INTO %s (%s) VALUES (%s)" % (
            table,
            ", ".join(k for k in allvalues),
            ", ".join("?" for _ in allvalues),
        )
        txn.execute(sql, list(allvalues.values()))
        # successfully inserted
        return True

    def simple_upsert_txn_native_upsert(
        self,
        txn: LoggingTransaction,
        table: str,
        keyvalues: Dict[str, Any],
        values: Dict[str, Any],
        insertion_values: Optional[Dict[str, Any]] = None,
        where_clause: Optional[str] = None,
    ) -> bool:
        """
        Use the native UPSERT functionality in PostgreSQL.

        Args:
            table: The table to upsert into
            keyvalues: The unique key tables and their new values
            values: The nonunique columns and their new values
            insertion_values: additional key/values to use only when inserting
            where_clause: An index predicate to apply to the upsert.

        Returns:
            Returns True if a row was inserted or updated (i.e. if `values` is
            not empty then this always returns True)
        """
        allvalues: Dict[str, Any] = {}
        allvalues.update(keyvalues)
        allvalues.update(insertion_values or {})

        if not values:
            latter = "NOTHING"
        else:
            allvalues.update(values)
            latter = "UPDATE SET " + ", ".join(k + "=EXCLUDED." + k for k in values)

        sql = "INSERT INTO %s (%s) VALUES (%s) ON CONFLICT (%s) %sDO %s" % (
            table,
            ", ".join(k for k in allvalues),
            ", ".join("?" for _ in allvalues),
            ", ".join(k for k in keyvalues),
            f"WHERE {where_clause} " if where_clause else "",
            latter,
        )
        txn.execute(sql, list(allvalues.values()))

        return bool(txn.rowcount)

    async def simple_upsert_many(
        self,
        table: str,
        key_names: Collection[str],
        key_values: Collection[Collection[Any]],
        value_names: Collection[str],
        value_values: Collection[Collection[Any]],
        desc: str,
    ) -> None:
        """
        Upsert, many times.

        Args:
            table: The table to upsert into
            key_names: The key column names.
            key_values: A list of each row's key column values.
            value_names: The value column names
            value_values: A list of each row's value column values.
                Ignored if value_names is empty.
        """

        # We can autocommit if it safe to upsert
        autocommit = table not in self._unsafe_to_upsert_tables

        await self.runInteraction(
            desc,
            self.simple_upsert_many_txn,
            table,
            key_names,
            key_values,
            value_names,
            value_values,
            db_autocommit=autocommit,
        )

    def simple_upsert_many_txn(
        self,
        txn: LoggingTransaction,
        table: str,
        key_names: Collection[str],
        key_values: Collection[Iterable[Any]],
        value_names: Collection[str],
        value_values: Collection[Iterable[Any]],
    ) -> None:
        """
        Upsert, many times.

        Args:
            table: The table to upsert into
            key_names: The key column names.
            key_values: A list of each row's key column values.
            value_names: The value column names
            value_values: A list of each row's value column values.
                Ignored if value_names is empty.
        """
        # If there's nothing to upsert, then skip executing the query.
        if not key_values:
            return

        # No value columns, therefore make a blank list so that the following
        # zip() works correctly.
        if not value_names:
            value_values = [() for x in range(len(key_values))]
        elif len(value_values) != len(key_values):
            raise ValueError(
                f"{len(key_values)} key rows and {len(value_values)} value rows: should be the same number."
            )

        if table not in self._unsafe_to_upsert_tables:
            return self.simple_upsert_many_txn_native_upsert(
                txn, table, key_names, key_values, value_names, value_values
            )
        else:
            return self.simple_upsert_many_txn_emulated(
                txn,
                table,
                key_names,
                key_values,
                value_names,
                value_values,
            )

    def simple_upsert_many_txn_emulated(
        self,
        txn: LoggingTransaction,
        table: str,
        key_names: Iterable[str],
        key_values: Collection[Iterable[Any]],
        value_names: Collection[str],
        value_values: Iterable[Iterable[Any]],
    ) -> None:
        """
        Upsert, many times, but without native UPSERT support or batching.

        Args:
            table: The table to upsert into
            key_names: The key column names.
            key_values: A list of each row's key column values.
            value_names: The value column names
            value_values: A list of each row's value column values.
                Ignored if value_names is empty.
        """

        # Lock the table just once, to prevent it being done once per row.
        # Note that, according to Postgres' documentation, once obtained,
        # the lock is held for the remainder of the current transaction.
        self.engine.lock_table(txn, table)

        for keyv, valv in zip(key_values, value_values):
            _keys = dict(zip(key_names, keyv))
            _vals = dict(zip(value_names, valv))

            self.simple_upsert_txn_emulated(txn, table, _keys, _vals, lock=False)

    def simple_upsert_many_txn_native_upsert(
        self,
        txn: LoggingTransaction,
        table: str,
        key_names: Collection[str],
        key_values: Collection[Iterable[Any]],
        value_names: Collection[str],
        value_values: Iterable[Iterable[Any]],
    ) -> None:
        """
        Upsert, many times, using batching where possible.

        Args:
            table: The table to upsert into
            key_names: The key column names.
            key_values: A list of each row's key column values.
            value_names: The value column names
            value_values: A list of each row's value column values.
                Ignored if value_names is empty.
        """
        allnames: List[str] = []
        allnames.extend(key_names)
        allnames.extend(value_names)

        if not value_names:
            latter = "NOTHING"
        else:
            latter = "UPDATE SET " + ", ".join(
                k + "=EXCLUDED." + k for k in value_names
            )

        args = []

        for x, y in zip(key_values, value_values):
            args.append(tuple(x) + tuple(y))

        if isinstance(txn.database_engine, Psycopg2Engine):
            # We use `execute_values` as it can be a lot faster than `execute_batch`,
            # but it's only available on postgres.
            sql = "INSERT INTO %s (%s) VALUES ? ON CONFLICT (%s) DO %s" % (
                table,
                ", ".join(k for k in allnames),
                ", ".join(key_names),
                latter,
            )

            txn.execute_values(sql, args, fetch=False)

        else:
            sql = "INSERT INTO %s (%s) VALUES (%s) ON CONFLICT (%s) DO %s" % (
                table,
                ", ".join(k for k in allnames),
                ", ".join("?" for _ in allnames),
                ", ".join(key_names),
                latter,
            )

            return txn.execute_batch(sql, args)

    @overload
    async def simple_select_one(
        self,
        table: str,
        keyvalues: Dict[str, Any],
        retcols: Collection[str],
        allow_none: Literal[False] = False,
        desc: str = "simple_select_one",
    ) -> Dict[str, Any]:
        ...

    @overload
    async def simple_select_one(
        self,
        table: str,
        keyvalues: Dict[str, Any],
        retcols: Collection[str],
        allow_none: Literal[True] = True,
        desc: str = "simple_select_one",
    ) -> Optional[Dict[str, Any]]:
        ...

    async def simple_select_one(
        self,
        table: str,
        keyvalues: Dict[str, Any],
        retcols: Collection[str],
        allow_none: bool = False,
        desc: str = "simple_select_one",
    ) -> Optional[Dict[str, Any]]:
        """Executes a SELECT query on the named table, which is expected to
        return a single row, returning multiple columns from it.

        Args:
            table: string giving the table name
            keyvalues: dict of column names and values to select the row with
            retcols: list of strings giving the names of the columns to return
            allow_none: If true, return None instead of failing if the SELECT
                statement returns no rows
            desc: description of the transaction, for logging and metrics
        """
        return await self.runInteraction(
            desc,
            self.simple_select_one_txn,
            table,
            keyvalues,
            retcols,
            allow_none,
            db_autocommit=True,
        )

    @overload
    async def simple_select_one_onecol(
        self,
        table: str,
        keyvalues: Dict[str, Any],
        retcol: str,
        allow_none: Literal[False] = False,
        desc: str = "simple_select_one_onecol",
    ) -> Any:
        ...

    @overload
    async def simple_select_one_onecol(
        self,
        table: str,
        keyvalues: Dict[str, Any],
        retcol: str,
        allow_none: Literal[True] = True,
        desc: str = "simple_select_one_onecol",
    ) -> Optional[Any]:
        ...

    async def simple_select_one_onecol(
        self,
        table: str,
        keyvalues: Dict[str, Any],
        retcol: str,
        allow_none: bool = False,
        desc: str = "simple_select_one_onecol",
    ) -> Optional[Any]:
        """Executes a SELECT query on the named table, which is expected to
        return a single row, returning a single column from it.

        Args:
            table: string giving the table name
            keyvalues: dict of column names and values to select the row with
            retcol: string giving the name of the column to return
            allow_none: If true, return None instead of raising StoreError if the SELECT
                statement returns no rows
            desc: description of the transaction, for logging and metrics
        """
        return await self.runInteraction(
            desc,
            self.simple_select_one_onecol_txn,
            table,
            keyvalues,
            retcol,
            allow_none=allow_none,
            db_autocommit=True,
        )

    @overload
    @classmethod
    def simple_select_one_onecol_txn(
        cls,
        txn: LoggingTransaction,
        table: str,
        keyvalues: Dict[str, Any],
        retcol: str,
        allow_none: Literal[False] = False,
    ) -> Any:
        ...

    @overload
    @classmethod
    def simple_select_one_onecol_txn(
        cls,
        txn: LoggingTransaction,
        table: str,
        keyvalues: Dict[str, Any],
        retcol: str,
        allow_none: Literal[True] = True,
    ) -> Optional[Any]:
        ...

    @classmethod
    def simple_select_one_onecol_txn(
        cls,
        txn: LoggingTransaction,
        table: str,
        keyvalues: Dict[str, Any],
        retcol: str,
        allow_none: bool = False,
    ) -> Optional[Any]:
        ret = cls.simple_select_onecol_txn(
            txn, table=table, keyvalues=keyvalues, retcol=retcol
        )

        if ret:
            return ret[0]
        else:
            if allow_none:
                return None
            else:
                raise StoreError(404, "No row found")

    @staticmethod
    def simple_select_onecol_txn(
        txn: LoggingTransaction,
        table: str,
        keyvalues: Dict[str, Any],
        retcol: str,
    ) -> List[Any]:
        sql = ("SELECT %(retcol)s FROM %(table)s") % {"retcol": retcol, "table": table}

        if keyvalues:
            sql += " WHERE %s" % " AND ".join("%s = ?" % k for k in keyvalues.keys())
            txn.execute(sql, list(keyvalues.values()))
        else:
            txn.execute(sql)

        return [r[0] for r in txn]

    async def simple_select_onecol(
        self,
        table: str,
        keyvalues: Optional[Dict[str, Any]],
        retcol: str,
        desc: str = "simple_select_onecol",
    ) -> List[Any]:
        """Executes a SELECT query on the named table, which returns a list
        comprising of the values of the named column from the selected rows.

        Args:
            table: table name
            keyvalues: column names and values to select the rows with
            retcol: column whos value we wish to retrieve.
            desc: description of the transaction, for logging and metrics

        Returns:
            Results in a list
        """
        return await self.runInteraction(
            desc,
            self.simple_select_onecol_txn,
            table,
            keyvalues,
            retcol,
            db_autocommit=True,
        )

    async def simple_select_list(
        self,
        table: str,
        keyvalues: Optional[Dict[str, Any]],
        retcols: Collection[str],
        desc: str = "simple_select_list",
    ) -> List[Tuple[Any, ...]]:
        """Executes a SELECT query on the named table, which may return zero or
        more rows, returning the result as a list of tuples.

        Args:
            table: the table name
            keyvalues:
                column names and values to select the rows with, or None to not
                apply a WHERE clause.
            retcols: the names of the columns to return
            desc: description of the transaction, for logging and metrics

        Returns:
            A list of tuples, one per result row, each the retcolumn's value for the row.
        """
        return await self.runInteraction(
            desc,
            self.simple_select_list_txn,
            table,
            keyvalues,
            retcols,
            db_autocommit=True,
        )

    @classmethod
    def simple_select_list_txn(
        cls,
        txn: LoggingTransaction,
        table: str,
        keyvalues: Optional[Dict[str, Any]],
        retcols: Iterable[str],
    ) -> List[Tuple[Any, ...]]:
        """Executes a SELECT query on the named table, which may return zero or
        more rows, returning the result as a list of tuples.

        Args:
            txn: Transaction object
            table: the table name
            keyvalues:
                column names and values to select the rows with, or None to not
                apply a WHERE clause.
            retcols: the names of the columns to return

        Returns:
            A list of tuples, one per result row, each the retcolumn's value for the row.
        """
        if keyvalues:
            sql = "SELECT %s FROM %s WHERE %s" % (
                ", ".join(retcols),
                table,
                " AND ".join("%s = ?" % (k,) for k in keyvalues),
            )
            txn.execute(sql, list(keyvalues.values()))
        else:
            sql = "SELECT %s FROM %s" % (", ".join(retcols), table)
            txn.execute(sql)

        return txn.fetchall()

    async def simple_select_many_batch(
        self,
        table: str,
        column: str,
        iterable: Iterable[Any],
        retcols: Collection[str],
        keyvalues: Optional[Dict[str, Any]] = None,
        desc: str = "simple_select_many_batch",
        batch_size: int = 100,
    ) -> List[Tuple[Any, ...]]:
        """Executes a SELECT query on the named table, which may return zero or
        more rows.

        Filters rows by whether the value of `column` is in `iterable`.

        Args:
            table: string giving the table name
            column: column name to test for inclusion against `iterable`
            iterable: list
            retcols: list of strings giving the names of the columns to return
            keyvalues: dict of column names and values to select the rows with
            desc: description of the transaction, for logging and metrics
            batch_size: the number of rows for each select query

        Returns:
            The results as a list of tuples.
        """
        keyvalues = keyvalues or {}

        results: List[Tuple[Any, ...]] = []

        for chunk in batch_iter(iterable, batch_size):
            rows = await self.runInteraction(
                desc,
                self.simple_select_many_txn,
                table,
                column,
                chunk,
                keyvalues,
                retcols,
                db_autocommit=True,
            )

            results.extend(rows)

        return results

    @classmethod
    def simple_select_many_txn(
        cls,
        txn: LoggingTransaction,
        table: str,
        column: str,
        iterable: Collection[Any],
        keyvalues: Dict[str, Any],
        retcols: Iterable[str],
    ) -> List[Tuple[Any, ...]]:
        """Executes a SELECT query on the named table, which may return zero or
        more rows.

        Filters rows by whether the value of `column` is in `iterable`.

        Args:
            txn: Transaction object
            table: string giving the table name
            column: column name to test for inclusion against `iterable`
            iterable: list
            keyvalues: dict of column names and values to select the rows with
            retcols: list of strings giving the names of the columns to return

        Returns:
            The results as a list of tuples.
        """
        # If there's nothing to select, then skip executing the query.
        if not iterable:
            return []

        clause, values = make_in_list_sql_clause(txn.database_engine, column, iterable)
        clauses = [clause]

        for key, value in keyvalues.items():
            clauses.append("%s = ?" % (key,))
            values.append(value)

        sql = "SELECT %s FROM %s WHERE %s" % (
            ", ".join(retcols),
            table,
            " AND ".join(clauses),
        )

        txn.execute(sql, values)
        return txn.fetchall()

    async def simple_update(
        self,
        table: str,
        keyvalues: Dict[str, Any],
        updatevalues: Dict[str, Any],
        desc: str,
    ) -> int:
        """
        Update rows in the given database table.
        If the given keyvalues don't match anything, nothing will be updated.

        Args:
            table: The database table to update.
            keyvalues: A mapping of column name to value to match rows on.
            updatevalues: A mapping of column name to value to replace in any matched rows.
            desc: description of the transaction, for logging and metrics.

        Returns:
            The number of rows that were updated. Will be 0 if no matching rows were found.
        """
        return await self.runInteraction(
            desc, self.simple_update_txn, table, keyvalues, updatevalues
        )

    @staticmethod
    def simple_update_txn(
        txn: LoggingTransaction,
        table: str,
        keyvalues: Dict[str, Any],
        updatevalues: Dict[str, Any],
    ) -> int:
        """
        Update rows in the given database table.
        If the given keyvalues don't match anything, nothing will be updated.

        Args:
            txn: The database transaction object.
            table: The database table to update.
            keyvalues: A mapping of column name to value to match rows on.
            updatevalues: A mapping of column name to value to replace in any matched rows.

        Returns:
            The number of rows that were updated. Will be 0 if no matching rows were found.
        """
        if keyvalues:
            where = "WHERE %s" % " AND ".join("%s = ?" % k for k in keyvalues.keys())
        else:
            where = ""

        update_sql = "UPDATE %s SET %s %s" % (
            table,
            ", ".join("%s = ?" % (k,) for k in updatevalues),
            where,
        )

        txn.execute(update_sql, list(updatevalues.values()) + list(keyvalues.values()))

        return txn.rowcount

    async def simple_update_many(
        self,
        table: str,
        key_names: Collection[str],
        key_values: Collection[Iterable[Any]],
        value_names: Collection[str],
        value_values: Iterable[Iterable[Any]],
        desc: str,
    ) -> None:
        """
        Update, many times, using batching where possible.
        If the keys don't match anything, nothing will be updated.

        Args:
            table: The table to update
            key_names: The key column names.
            key_values: A list of each row's key column values.
            value_names: The names of value columns to update.
            value_values: A list of each row's value column values.
        """

        await self.runInteraction(
            desc,
            self.simple_update_many_txn,
            table,
            key_names,
            key_values,
            value_names,
            value_values,
        )

    @staticmethod
    def simple_update_many_txn(
        txn: LoggingTransaction,
        table: str,
        key_names: Collection[str],
        key_values: Collection[Iterable[Any]],
        value_names: Collection[str],
        value_values: Collection[Iterable[Any]],
    ) -> None:
        """
        Update, many times, using batching where possible.
        If the keys don't match anything, nothing will be updated.

        Args:
            table: The table to update
            key_names: The key column names.
            key_values: A list of each row's key column values.
            value_names: The names of value columns to update.
            value_values: A list of each row's value column values.
        """

        if len(value_values) != len(key_values):
            raise ValueError(
                f"{len(key_values)} key rows and {len(value_values)} value rows: should be the same number."
            )
        # If there is nothing to update, then skip executing the query.
        if not key_values:
            return

        # List of tuples of (value values, then key values)
        # (This matches the order needed for the query)
        args = [tuple(vv) + tuple(kv) for vv, kv in zip(value_values, key_values)]

        # 'col1 = ?, col2 = ?, ...'
        set_clause = ", ".join(f"{n} = ?" for n in value_names)

        if key_names:
            # 'WHERE col3 = ? AND col4 = ? AND col5 = ?'
            where_clause = "WHERE " + (" AND ".join(f"{n} = ?" for n in key_names))
        else:
            where_clause = ""

        # UPDATE mytable SET col1 = ?, col2 = ? WHERE col3 = ? AND col4 = ?
        sql = f"UPDATE {table} SET {set_clause} {where_clause}"

        txn.execute_batch(sql, args)

    async def simple_update_one(
        self,
        table: str,
        keyvalues: Dict[str, Any],
        updatevalues: Dict[str, Any],
        desc: str = "simple_update_one",
    ) -> None:
        """Executes an UPDATE query on the named table, setting new values for
        columns in a row matching the key values.

        Args:
            table: string giving the table name
            keyvalues: dict of column names and values to select the row with
            updatevalues: dict giving column names and values to update
            desc: description of the transaction, for logging and metrics
        """
        await self.runInteraction(
            desc,
            self.simple_update_one_txn,
            table,
            keyvalues,
            updatevalues,
            db_autocommit=True,
        )

    @classmethod
    def simple_update_one_txn(
        cls,
        txn: LoggingTransaction,
        table: str,
        keyvalues: Dict[str, Any],
        updatevalues: Dict[str, Any],
    ) -> None:
        rowcount = cls.simple_update_txn(txn, table, keyvalues, updatevalues)

        if rowcount == 0:
            raise StoreError(404, "No row found (%s)" % (table,))
        if rowcount > 1:
            raise StoreError(500, "More than one row matched (%s)" % (table,))

    # Ideally we could use the overload decorator here to specify that the
    # return type is only optional if allow_none is True, but this does not work
    # when you call a static method from an instance.
    # See https://github.com/python/mypy/issues/7781
    @staticmethod
    def simple_select_one_txn(
        txn: LoggingTransaction,
        table: str,
        keyvalues: Dict[str, Any],
        retcols: Collection[str],
        allow_none: bool = False,
    ) -> Optional[Dict[str, Any]]:
        select_sql = "SELECT %s FROM %s" % (", ".join(retcols), table)

        if keyvalues:
            select_sql += " WHERE %s" % (" AND ".join("%s = ?" % k for k in keyvalues),)
            txn.execute(select_sql, list(keyvalues.values()))
        else:
            txn.execute(select_sql)

        row = txn.fetchone()

        if not row:
            if allow_none:
                return None
            raise StoreError(404, "No row found (%s)" % (table,))
        if txn.rowcount > 1:
            raise StoreError(500, "More than one row matched (%s)" % (table,))

        return dict(zip(retcols, row))

    async def simple_delete_one(
        self, table: str, keyvalues: Dict[str, Any], desc: str = "simple_delete_one"
    ) -> None:
        """Executes a DELETE query on the named table, expecting to delete a
        single row.

        Args:
            table: string giving the table name
            keyvalues: dict of column names and values to select the row with
            desc: description of the transaction, for logging and metrics
        """
        await self.runInteraction(
            desc,
            self.simple_delete_one_txn,
            table,
            keyvalues,
            db_autocommit=True,
        )

    @staticmethod
    def simple_delete_one_txn(
        txn: LoggingTransaction, table: str, keyvalues: Dict[str, Any]
    ) -> None:
        """Executes a DELETE query on the named table, expecting to delete a
        single row.

        Args:
            table: string giving the table name
            keyvalues: dict of column names and values to select the row with
        """
        sql = "DELETE FROM %s WHERE %s" % (
            table,
            " AND ".join("%s = ?" % (k,) for k in keyvalues),
        )

        txn.execute(sql, list(keyvalues.values()))
        if txn.rowcount == 0:
            raise StoreError(404, "No row found (%s)" % (table,))
        if txn.rowcount > 1:
            raise StoreError(500, "More than one row matched (%s)" % (table,))

    async def simple_delete(
        self, table: str, keyvalues: Dict[str, Any], desc: str
    ) -> int:
        """Executes a DELETE query on the named table.

        Filters rows by the key-value pairs.

        Args:
            table: string giving the table name
            keyvalues: dict of column names and values to select the row with
            desc: description of the transaction, for logging and metrics

        Returns:
            The number of deleted rows.
        """
        return await self.runInteraction(
            desc, self.simple_delete_txn, table, keyvalues, db_autocommit=True
        )

    @staticmethod
    def simple_delete_txn(
        txn: LoggingTransaction, table: str, keyvalues: Dict[str, Any]
    ) -> int:
        """Executes a DELETE query on the named table.

        Filters rows by the key-value pairs.

        Args:
            table: string giving the table name
            keyvalues: dict of column names and values to select the row with

        Returns:
            The number of deleted rows.
        """
        sql = "DELETE FROM %s WHERE %s" % (
            table,
            " AND ".join("%s = ?" % (k,) for k in keyvalues),
        )

        txn.execute(sql, list(keyvalues.values()))
        return txn.rowcount

    async def simple_delete_many(
        self,
        table: str,
        column: str,
        iterable: Collection[Any],
        keyvalues: Dict[str, Any],
        desc: str,
    ) -> int:
        """Executes a DELETE query on the named table.

        Filters rows by if value of `column` is in `iterable`.

        Args:
            table: string giving the table name
            column: column name to test for inclusion against `iterable`
            iterable: list of values to match against `column`. NB cannot be a generator
                as it may be evaluated multiple times.
            keyvalues: dict of column names and values to select the rows with
            desc: description of the transaction, for logging and metrics

        Returns:
            Number rows deleted
        """
        return await self.runInteraction(
            desc,
            self.simple_delete_many_txn,
            table,
            column,
            iterable,
            keyvalues,
            db_autocommit=True,
        )

    @staticmethod
    def simple_delete_many_txn(
        txn: LoggingTransaction,
        table: str,
        column: str,
        values: Collection[Any],
        keyvalues: Dict[str, Any],
    ) -> int:
        """Executes a DELETE query on the named table.

        Deletes the rows:
          - whose value of `column` is in `values`; AND
          - that match extra column-value pairs specified in `keyvalues`.

        Args:
            txn: Transaction object
            table: string giving the table name
            column: column name to test for inclusion against `values`
            values: values of `column` which choose rows to delete
            keyvalues: dict of extra column names and values to select the rows
                with. They will be ANDed together with the main predicate.

        Returns:
            Number rows deleted
        """
        # If there's nothing to delete, then skip executing the query.
        if not values:
            return 0

        clause, values = make_in_list_sql_clause(txn.database_engine, column, values)
        clauses = [clause]

        for key, value in keyvalues.items():
            clauses.append("%s = ?" % (key,))
            values.append(value)

        sql = "DELETE FROM %s WHERE %s" % (table, " AND ".join(clauses))
        txn.execute(sql, values)

        return txn.rowcount

    @staticmethod
    def simple_delete_many_batch_txn(
        txn: LoggingTransaction,
        table: str,
        keys: Collection[str],
        values: Iterable[Iterable[Any]],
    ) -> None:
        """Executes a DELETE query on the named table.

        The input is given as a list of rows, where each row is a list of values.
        (Actually any iterable is fine.)

        Args:
            txn: The transaction to use.
            table: string giving the table name
            keys: list of column names
            values: for each row, a list of values in the same order as `keys`
        """

        if isinstance(txn.database_engine, Psycopg2Engine):
            # We use `execute_values` as it can be a lot faster than `execute_batch`,
            # but it's only available on postgres.
            sql = "DELETE FROM %s WHERE (%s) IN (VALUES ?)" % (
                table,
                ", ".join(k for k in keys),
            )

            txn.execute_values(sql, values, fetch=False)
        else:
            sql = "DELETE FROM %s WHERE (%s) = (%s)" % (
                table,
                ", ".join(k for k in keys),
                ", ".join("?" for _ in keys),
            )

            txn.execute_batch(sql, values)

    def get_cache_dict(
        self,
        db_conn: LoggingDatabaseConnection,
        table: str,
        entity_column: str,
        stream_column: str,
        max_value: int,
        limit: int = 100000,
    ) -> Tuple[Dict[Any, int], int]:
        """Gets roughly the last N changes in the given stream table as a
        map from entity to the stream ID of the most recent change.

        Also returns the minimum stream ID.
        """

        # This may return many rows for the same entity, but the `limit` is only
        # a suggestion so we don't care that much.
        #
        # Note: Some stream tables can have multiple rows with the same stream
        # ID. Instead of handling this with complicated SQL, we instead simply
        # add one to the returned minimum stream ID to ensure correctness.
        sql = f"""
            SELECT {entity_column}, {stream_column}
            FROM {table}
            ORDER BY {stream_column} DESC
            LIMIT ?
        """

        txn = db_conn.cursor(txn_name="get_cache_dict")
        txn.execute(sql, (limit,))

        # The rows come out in reverse stream ID order, so we want to keep the
        # stream ID of the first row for each entity.
        cache: Dict[Any, int] = {}
        for row in txn:
            cache.setdefault(row[0], int(row[1]))

        txn.close()

        if cache:
            # We add one here as we don't know if we have all rows for the
            # minimum stream ID.
            min_val = min(cache.values()) + 1
        else:
            min_val = max_value

        return cache, min_val

    @classmethod
    def simple_select_list_paginate_txn(
        cls,
        txn: LoggingTransaction,
        table: str,
        orderby: str,
        start: int,
        limit: int,
        retcols: Iterable[str],
        filters: Optional[Dict[str, Any]] = None,
        keyvalues: Optional[Dict[str, Any]] = None,
        exclude_keyvalues: Optional[Dict[str, Any]] = None,
        order_direction: str = "ASC",
    ) -> List[Tuple[Any, ...]]:
        """
        Executes a SELECT query on the named table with start and limit,
        of row numbers, which may return zero or number of rows from start to limit,
        returning the result as a list of dicts.

        Use `filters` to search attributes using SQL wildcards and/or `keyvalues` to
        select attributes with exact matches. All constraints are joined together
        using 'AND'.

        Args:
            txn: Transaction object
            table: the table name
            orderby: Column to order the results by.
            start: Index to begin the query at.
            limit: Number of results to return.
            retcols: the names of the columns to return
            filters:
                column names and values to filter the rows with, or None to not
                apply a WHERE ? LIKE ? clause.
            keyvalues:
                column names and values to select the rows with, or None to not
                apply a WHERE key = value clause.
            exclude_keyvalues:
                column names and values to exclude rows with, or None to not
                apply a WHERE key != value clause.
            order_direction: Whether the results should be ordered "ASC" or "DESC".

        Returns:
            The result as a list of tuples.
        """
        if order_direction not in ["ASC", "DESC"]:
            raise ValueError("order_direction must be one of 'ASC' or 'DESC'.")

        where_clause = "WHERE " if filters or keyvalues or exclude_keyvalues else ""
        arg_list: List[Any] = []
        if filters:
            where_clause += " AND ".join("%s LIKE ?" % (k,) for k in filters)
            arg_list += list(filters.values())
        where_clause += " AND " if filters and keyvalues else ""
        if keyvalues:
            where_clause += " AND ".join("%s = ?" % (k,) for k in keyvalues)
            arg_list += list(keyvalues.values())
        if exclude_keyvalues:
            where_clause += " AND ".join("%s != ?" % (k,) for k in exclude_keyvalues)
            arg_list += list(exclude_keyvalues.values())

        sql = "SELECT %s FROM %s %s ORDER BY %s %s LIMIT ? OFFSET ?" % (
            ", ".join(retcols),
            table,
            where_clause,
            orderby,
            order_direction,
        )
        txn.execute(sql, arg_list + [limit, start])

        return txn.fetchall()


def make_in_list_sql_clause(
    database_engine: BaseDatabaseEngine, column: str, iterable: Collection[Any]
) -> Tuple[str, list]:
    """Returns an SQL clause that checks the given column is in the iterable.

    On SQLite this expands to `column IN (?, ?, ...)`, whereas on Postgres
    it expands to `column = ANY(?)`. While both DBs support the `IN` form,
    using the `ANY` form on postgres means that it views queries with
    different length iterables as the same, helping the query stats.

    Args:
        database_engine
        column: Name of the column
        iterable: The values to check the column against.

    Returns:
        A tuple of SQL query and the args
    """

    if database_engine.supports_using_any_list:
        # This should hopefully be faster, but also makes postgres query
        # stats easier to understand.
        return "%s = ANY(?)" % (column,), [list(iterable)]
    else:
        return "%s IN (%s)" % (column, ",".join("?" for _ in iterable)), list(iterable)


# These overloads ensure that `columns` and `iterable` values have the same length.
# Suppress "Single overload definition, multiple required" complaint.
@overload  # type: ignore[misc]
def make_tuple_in_list_sql_clause(
    database_engine: BaseDatabaseEngine,
    columns: Tuple[str, str],
    iterable: Collection[Tuple[Any, Any]],
) -> Tuple[str, list]:
    ...


def make_tuple_in_list_sql_clause(
    database_engine: BaseDatabaseEngine,
    columns: Tuple[str, ...],
    iterable: Collection[Tuple[Any, ...]],
) -> Tuple[str, list]:
    """Returns an SQL clause that checks the given tuple of columns is in the iterable.

    Args:
        database_engine
        columns: Names of the columns in the tuple.
        iterable: The tuples to check the columns against.

    Returns:
        A tuple of SQL query and the args
    """
    if len(columns) == 0:
        # Should be unreachable due to mypy, as long as the overloads are set up right.
        if () in iterable:
            return "TRUE", []
        else:
            return "FALSE", []

    if len(columns) == 1:
        # Use `= ANY(?)` on postgres.
        return make_in_list_sql_clause(
            database_engine, next(iter(columns)), [values[0] for values in iterable]
        )

    # There are multiple columns. Avoid using an `= ANY(?)` clause on postgres, as
    # indices are not used when there are multiple columns. Instead, use an `IN`
    # expression.
    #
    # `IN ((?, ...), ...)` with tuples is supported by postgres only, whereas
    # `IN (VALUES (?, ...), ...)` is supported by both sqlite and postgres.
    # Thus, the latter is chosen.

    if len(iterable) == 0:
        # A 0-length `VALUES` list is not allowed in sqlite or postgres.
        # Also note that a 0-length `IN (...)` clause (not using `VALUES`) is not
        # allowed in postgres.
        return "FALSE", []

    tuple_sql = "(%s)" % (",".join("?" for _ in columns),)
    return "(%s) IN (VALUES %s)" % (
        ",".join(column for column in columns),
        ",".join(tuple_sql for _ in iterable),
    ), [value for values in iterable for value in values]


KV = TypeVar("KV")


def make_tuple_comparison_clause(keys: List[Tuple[str, KV]]) -> Tuple[str, List[KV]]:
    """Returns a tuple comparison SQL clause

    Builds a SQL clause that looks like "(a, b) > (?, ?)"

    Args:
        keys: A set of (column, value) pairs to be compared.

    Returns:
        A tuple of SQL query and the args
    """
    return (
        "(%s) > (%s)" % (",".join(k[0] for k in keys), ",".join("?" for _ in keys)),
        [k[1] for k in keys],
    )<|MERGE_RESOLUTION|>--- conflicted
+++ resolved
@@ -61,7 +61,8 @@
     BaseDatabaseEngine,
     Psycopg2Engine,
     PsycopgEngine,
-    Sqlite3Engine, PostgresEngine,
+    Sqlite3Engine,
+    PostgresEngine,
 )
 from synapse.storage.types import Connection, Cursor, SQLQueryParameters
 from synapse.util.async_helpers import delay_cancellation
@@ -414,7 +415,6 @@
         assert isinstance(self.database_engine, PostgresEngine)
 
         if isinstance(self.database_engine, Psycopg2Engine):
-
             from psycopg2.extras import execute_values
 
             return self._do_execute(
@@ -1172,11 +1172,7 @@
         txn: LoggingTransaction,
         table: str,
         keys: Collection[str],
-<<<<<<< HEAD
         values: Sequence[Sequence[Any]],
-=======
-        values: Collection[Iterable[Any]],
->>>>>>> f6aa047a
     ) -> None:
         """Executes an INSERT query on the named table.
 
