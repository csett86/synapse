--- conflicted
+++ resolved
@@ -13,27 +13,19 @@
 # limitations under the License.
 
 import logging
-<<<<<<< HEAD
-from typing import Dict
+from typing import TYPE_CHECKING, Dict, Tuple
 
 from signedjson.sign import sign_json
 
 from synapse.api.errors import Codes, SynapseError
+from synapse.http.server import HttpServer
 from synapse.http.servlet import (
     RestServlet,
     assert_params_in_dict,
     parse_json_object_from_request,
 )
-from synapse.types import UserID
-=======
-from typing import TYPE_CHECKING, Tuple
-
-from synapse.api.errors import SynapseError
-from synapse.http.server import HttpServer
-from synapse.http.servlet import RestServlet, parse_json_object_from_request
 from synapse.http.site import SynapseRequest
-from synapse.types import JsonDict
->>>>>>> e7b78dcc
+from synapse.types import JsonDict, UserID
 
 from ._base import client_patterns
 
@@ -103,7 +95,6 @@
         return 200, results
 
 
-<<<<<<< HEAD
 class SingleUserInfoServlet(RestServlet):
     """
     Deprecated and replaced by `/users/info`
@@ -221,11 +212,7 @@
         return 200, user_id_to_info_dict
 
 
-def register_servlets(hs, http_server):
+def register_servlets(hs: "HomeServer", http_server: HttpServer) -> None:
     UserDirectorySearchRestServlet(hs).register(http_server)
     SingleUserInfoServlet(hs).register(http_server)
-    UserInfoServlet(hs).register(http_server)
-=======
-def register_servlets(hs: "HomeServer", http_server: HttpServer) -> None:
-    UserDirectorySearchRestServlet(hs).register(http_server)
->>>>>>> e7b78dcc
+    UserInfoServlet(hs).register(http_server)