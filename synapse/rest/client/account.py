--- conflicted
+++ resolved
@@ -407,20 +407,8 @@
         body = parse_and_validate_json_object_from_request(
             request, MsisdnRequestTokenBody
         )
-<<<<<<< HEAD
-        client_secret = body["client_secret"]
-        assert_valid_client_secret(client_secret)
-
-        country = body["country"]
-        phone_number = body["phone_number"]
-        send_attempt = body["send_attempt"]
-        next_link = body.get("next_link")  # Optional param
-
-        msisdn = phone_number_to_msisdn(country, phone_number)
-        logger.info("Request #%s to verify ownership of %s", send_attempt, msisdn)
-=======
         msisdn = phone_number_to_msisdn(body.country, body.phone_number)
->>>>>>> 51a77e99
+        logger.info("Request #%s to verify ownership of %s", body.send_attempt, msisdn)
 
         if not await check_3pid_allowed(self.hs, "msisdn", msisdn):
             raise SynapseError(
