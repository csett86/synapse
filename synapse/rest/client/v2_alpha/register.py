# -*- coding: utf-8 -*-
# Copyright 2015-2016 OpenMarket Ltd
# Copyright 2017-2018 New Vector Ltd
# Copyright 2019 The Matrix.org Foundation C.I.C.
#
# Licensed under the Apache License, Version 2.0 (the "License");
# you may not use this file except in compliance with the License.
# You may obtain a copy of the License at
#
#     http://www.apache.org/licenses/LICENSE-2.0
#
# Unless required by applicable law or agreed to in writing, software
# distributed under the License is distributed on an "AS IS" BASIS,
# WITHOUT WARRANTIES OR CONDITIONS OF ANY KIND, either express or implied.
# See the License for the specific language governing permissions and
# limitations under the License.

import hmac
import logging
import re

from six import string_types

from twisted.internet import defer

import synapse
import synapse.types
from synapse.api.constants import LoginType
from synapse.api.errors import (
    Codes,
    LimitExceededError,
    SynapseError,
    ThreepidValidationError,
    UnrecognizedRequestError,
)
from synapse.config.emailconfig import ThreepidBehaviour
from synapse.config.ratelimiting import FederationRateLimitConfig
from synapse.config.server import is_threepid_reserved
from synapse.http.server import finish_request
from synapse.http.servlet import (
    RestServlet,
    assert_params_in_dict,
    parse_json_object_from_request,
    parse_string,
)
from synapse.push.mailer import load_jinja2_templates
from synapse.util.msisdn import phone_number_to_msisdn
from synapse.util.ratelimitutils import FederationRateLimiter
from synapse.util.stringutils import assert_valid_client_secret
from synapse.util.threepids import check_3pid_allowed

from ._base import client_patterns, interactive_auth_handler

# We ought to be using hmac.compare_digest() but on older pythons it doesn't
# exist. It's a _really minor_ security flaw to use plain string comparison
# because the timing attack is so obscured by all the other code here it's
# unlikely to make much difference
if hasattr(hmac, "compare_digest"):
    compare_digest = hmac.compare_digest
else:

    def compare_digest(a, b):
        return a == b


logger = logging.getLogger(__name__)


class EmailRegisterRequestTokenRestServlet(RestServlet):
    PATTERNS = client_patterns("/register/email/requestToken$")

    def __init__(self, hs):
        """
        Args:
            hs (synapse.server.HomeServer): server
        """
        super(EmailRegisterRequestTokenRestServlet, self).__init__()
        self.hs = hs
        self.identity_handler = hs.get_handlers().identity_handler
        self.config = hs.config

        if self.hs.config.threepid_behaviour_email == ThreepidBehaviour.LOCAL:
            from synapse.push.mailer import Mailer, load_jinja2_templates

            template_html, template_text = load_jinja2_templates(
                self.config.email_template_dir,
                [
                    self.config.email_registration_template_html,
                    self.config.email_registration_template_text,
                ],
                apply_format_ts_filter=True,
                apply_mxc_to_http_filter=True,
                public_baseurl=self.config.public_baseurl,
            )
            self.mailer = Mailer(
                hs=self.hs,
                app_name=self.config.email_app_name,
                template_html=template_html,
                template_text=template_text,
            )

    @defer.inlineCallbacks
    def on_POST(self, request):
        if self.hs.config.threepid_behaviour_email == ThreepidBehaviour.OFF:
            if self.hs.config.local_threepid_handling_disabled_due_to_email_config:
                logger.warn(
                    "Email registration has been disabled due to lack of email config"
                )
            raise SynapseError(
                400, "Email-based registration has been disabled on this server"
            )
        body = parse_json_object_from_request(request)

        assert_params_in_dict(body, ["client_secret", "email", "send_attempt"])

<<<<<<< HEAD
        if not (yield check_3pid_allowed(self.hs, "email", body["email"])):
=======
        # Extract params from body
        client_secret = body["client_secret"]
        email = body["email"]
        send_attempt = body["send_attempt"]
        next_link = body.get("next_link")  # Optional param

        if not check_3pid_allowed(self.hs, "email", email):
>>>>>>> 0c0b82b6
            raise SynapseError(
                403,
                "Your email is not authorized to register on this server",
                Codes.THREEPID_DENIED,
            )

<<<<<<< HEAD
        assert_params_in_dict(body["client_secret"])

        existingUid = yield self.hs.get_datastore().get_user_id_by_threepid(
=======
        existing_user_id = yield self.hs.get_datastore().get_user_id_by_threepid(
>>>>>>> 0c0b82b6
            "email", body["email"]
        )

        if existing_user_id is not None:
            raise SynapseError(400, "Email is already in use", Codes.THREEPID_IN_USE)

        if self.config.threepid_behaviour_email == ThreepidBehaviour.REMOTE:
            if not self.hs.config.account_threepid_delegate_email:
                logger.warn(
                    "No upstream email account_threepid_delegate configured on the server to "
                    "handle this request"
                )
                raise SynapseError(
                    400, "Registration by email is not supported on this homeserver"
                )

            ret = yield self.identity_handler.requestEmailToken(
                self.hs.config.account_threepid_delegate_email,
                email,
                client_secret,
                send_attempt,
                next_link,
            )
        else:
            # Send registration emails from Synapse
            sid = yield self.identity_handler.send_threepid_validation(
                email,
                client_secret,
                send_attempt,
                self.mailer.send_registration_mail,
                next_link,
            )

            # Wrap the session id in a JSON object
            ret = {"sid": sid}

        return 200, ret


class MsisdnRegisterRequestTokenRestServlet(RestServlet):
    PATTERNS = client_patterns("/register/msisdn/requestToken$")

    def __init__(self, hs):
        """
        Args:
            hs (synapse.server.HomeServer): server
        """
        super(MsisdnRegisterRequestTokenRestServlet, self).__init__()
        self.hs = hs
        self.identity_handler = hs.get_handlers().identity_handler

    @defer.inlineCallbacks
    def on_POST(self, request):
        body = parse_json_object_from_request(request)

        assert_params_in_dict(
            body, ["client_secret", "country", "phone_number", "send_attempt"]
        )
        client_secret = body["client_secret"]
        country = body["country"]
        phone_number = body["phone_number"]
        send_attempt = body["send_attempt"]
        next_link = body.get("next_link")  # Optional param

        msisdn = phone_number_to_msisdn(country, phone_number)

        assert_valid_client_secret(body["client_secret"])

        if not (yield check_3pid_allowed(self.hs, "msisdn", msisdn)):
            raise SynapseError(
                403,
                "Phone numbers are not authorized to register on this server",
                Codes.THREEPID_DENIED,
            )

        existing_user_id = yield self.hs.get_datastore().get_user_id_by_threepid(
            "msisdn", msisdn
        )

        if existing_user_id is not None:
            raise SynapseError(
                400, "Phone number is already in use", Codes.THREEPID_IN_USE
            )

        if not self.hs.config.account_threepid_delegate_msisdn:
            logger.warn(
                "No upstream msisdn account_threepid_delegate configured on the server to "
                "handle this request"
            )
            raise SynapseError(
                400, "Registration by phone number is not supported on this homeserver"
            )

        ret = yield self.identity_handler.requestMsisdnToken(
            self.hs.config.account_threepid_delegate_msisdn,
            country,
            phone_number,
            client_secret,
            send_attempt,
            next_link,
        )

        return 200, ret


class RegistrationSubmitTokenServlet(RestServlet):
    """Handles registration 3PID validation token submission"""

    PATTERNS = client_patterns(
        "/registration/(?P<medium>[^/]*)/submit_token$", releases=(), unstable=True
    )

    def __init__(self, hs):
        """
        Args:
            hs (synapse.server.HomeServer): server
        """
        super(RegistrationSubmitTokenServlet, self).__init__()
        self.hs = hs
        self.auth = hs.get_auth()
        self.config = hs.config
        self.clock = hs.get_clock()
        self.store = hs.get_datastore()

    @defer.inlineCallbacks
    def on_GET(self, request, medium):
        if medium != "email":
            raise SynapseError(
                400, "This medium is currently not supported for registration"
            )
        if self.config.threepid_behaviour_email == ThreepidBehaviour.OFF:
            if self.config.local_threepid_handling_disabled_due_to_email_config:
                logger.warn(
                    "User registration via email has been disabled due to lack of email config"
                )
            raise SynapseError(
                400, "Email-based registration is disabled on this server"
            )

        sid = parse_string(request, "sid", required=True)
        client_secret = parse_string(request, "client_secret", required=True)
        token = parse_string(request, "token", required=True)

        # Attempt to validate a 3PID session
        try:
            # Mark the session as valid
            next_link = yield self.store.validate_threepid_session(
                sid, client_secret, token, self.clock.time_msec()
            )

            # Perform a 302 redirect if next_link is set
            if next_link:
                if next_link.startswith("file:///"):
                    logger.warn(
                        "Not redirecting to next_link as it is a local file: address"
                    )
                else:
                    request.setResponseCode(302)
                    request.setHeader("Location", next_link)
                    finish_request(request)
                    return None

            # Otherwise show the success template
            html = self.config.email_registration_template_success_html_content

            request.setResponseCode(200)
        except ThreepidValidationError as e:
            # Show a failure page with a reason
            request.setResponseCode(e.code)

            # Show a failure page with a reason
            html_template = load_jinja2_templates(
                self.config.email_template_dir,
                [self.config.email_registration_template_failure_html],
            )

            template_vars = {"failure_reason": e.msg}
            html = html_template.render(**template_vars)

        request.write(html.encode("utf-8"))
        finish_request(request)


class UsernameAvailabilityRestServlet(RestServlet):
    PATTERNS = client_patterns("/register/available")

    def __init__(self, hs):
        """
        Args:
            hs (synapse.server.HomeServer): server
        """
        super(UsernameAvailabilityRestServlet, self).__init__()
        self.hs = hs
        self.registration_handler = hs.get_registration_handler()
        self.ratelimiter = FederationRateLimiter(
            hs.get_clock(),
            FederationRateLimitConfig(
                # Time window of 2s
                window_size=2000,
                # Artificially delay requests if rate > sleep_limit/window_size
                sleep_limit=1,
                # Amount of artificial delay to apply
                sleep_msec=1000,
                # Error with 429 if more than reject_limit requests are queued
                reject_limit=1,
                # Allow 1 request at a time
                concurrent_requests=1,
            ),
        )

    @defer.inlineCallbacks
    def on_GET(self, request):
        ip = self.hs.get_ip_from_request(request)
        with self.ratelimiter.ratelimit(ip) as wait_deferred:
            yield wait_deferred

            username = parse_string(request, "username", required=True)

            yield self.registration_handler.check_username(username)

            return 200, {"available": True}


class RegisterRestServlet(RestServlet):
    PATTERNS = client_patterns("/register$")

    def __init__(self, hs):
        """
        Args:
            hs (synapse.server.HomeServer): server
        """
        super(RegisterRestServlet, self).__init__()

        self.hs = hs
        self.auth = hs.get_auth()
        self.store = hs.get_datastore()
        self.auth_handler = hs.get_auth_handler()
        self.registration_handler = hs.get_registration_handler()
        self.identity_handler = hs.get_handlers().identity_handler
        self.room_member_handler = hs.get_room_member_handler()
        self.macaroon_gen = hs.get_macaroon_generator()
        self.ratelimiter = hs.get_registration_ratelimiter()
        self.password_policy_handler = hs.get_password_policy_handler()
        self.clock = hs.get_clock()

    @interactive_auth_handler
    @defer.inlineCallbacks
    def on_POST(self, request):
        body = parse_json_object_from_request(request)

        client_addr = request.getClientIP()

        time_now = self.clock.time()

        allowed, time_allowed = self.ratelimiter.can_do_action(
            client_addr,
            time_now_s=time_now,
            rate_hz=self.hs.config.rc_registration.per_second,
            burst_count=self.hs.config.rc_registration.burst_count,
            update=False,
        )

        if not allowed:
            raise LimitExceededError(
                retry_after_ms=int(1000 * (time_allowed - time_now))
            )

        kind = b"user"
        if b"kind" in request.args:
            kind = request.args[b"kind"][0]

        if kind == b"guest":
            ret = yield self._do_guest_registration(body, address=client_addr)
            return ret
        elif kind != b"user":
            raise UnrecognizedRequestError(
                "Do not understand membership kind: %s" % (kind,)
            )

        # we do basic sanity checks here because the auth layer will store these
        # in sessions. Pull out the username/password provided to us.
        desired_password = None
        if "password" in body:
            if (
                not isinstance(body["password"], string_types)
                or len(body["password"]) > 512
            ):
                raise SynapseError(400, "Invalid password")
            self.password_policy_handler.validate_password(body["password"])
            desired_password = body["password"]

        desired_username = None
        if "username" in body:
            if (
                not isinstance(body["username"], string_types)
                or len(body["username"]) > 512
            ):
                raise SynapseError(400, "Invalid username")
            desired_username = body["username"]

        desired_display_name = body.get("display_name")

        appservice = None
        if self.auth.has_access_token(request):
            appservice = yield self.auth.get_appservice_by_req(request)

        # fork off as soon as possible for ASes which have completely
        # different registration flows to normal users

        # == Application Service Registration ==
        if appservice:
            # Set the desired user according to the AS API (which uses the
            # 'user' key not 'username'). Since this is a new addition, we'll
            # fallback to 'username' if they gave one.
            desired_username = body.get("user", desired_username)

            # XXX we should check that desired_username is valid. Currently
            # we give appservices carte blanche for any insanity in mxids,
            # because the IRC bridges rely on being able to register stupid
            # IDs.

            access_token = self.auth.get_access_token_from_request(request)

            if isinstance(desired_username, string_types):
                result = yield self._do_appservice_registration(
                    desired_username,
                    desired_password,
                    desired_display_name,
                    access_token,
                    body,
                )
            return 200, result  # we throw for non 200 responses

        # for regular registration, downcase the provided username before
        # attempting to register it. This should mean
        # that people who try to register with upper-case in their usernames
        # don't get a nasty surprise. (Note that we treat username
        # case-insenstively in login, so they are free to carry on imagining
        # that their username is CrAzYh4cKeR if that keeps them happy)
        if desired_username is not None:
            desired_username = desired_username.lower()

        # == Normal User Registration == (everyone else)
        if not self.hs.config.enable_registration:
            raise SynapseError(403, "Registration has been disabled")

        guest_access_token = body.get("guest_access_token", None)

        if "initial_device_display_name" in body and "password" not in body:
            # ignore 'initial_device_display_name' if sent without
            # a password to work around a client bug where it sent
            # the 'initial_device_display_name' param alone, wiping out
            # the original registration params
            logger.warn("Ignoring initial_device_display_name without password")
            del body["initial_device_display_name"]

        session_id = self.auth_handler.get_session_id(body)
        registered_user_id = None
        if session_id:
            # if we get a registered user id out of here, it means we previously
            # registered a user for this session, so we could just return the
            # user here. We carry on and go through the auth checks though,
            # for paranoia.
            registered_user_id = self.auth_handler.get_session_data(
                session_id, "registered_user_id", None
            )

        if desired_username is not None:
            yield self.registration_handler.check_username(
                desired_username,
                guest_access_token=guest_access_token,
                assigned_user_id=registered_user_id,
            )

        # FIXME: need a better error than "no auth flow found" for scenarios
        # where we required 3PID for registration but the user didn't give one
        require_email = "email" in self.hs.config.registrations_require_3pid
        require_msisdn = "msisdn" in self.hs.config.registrations_require_3pid

        show_msisdn = True
        if self.hs.config.disable_msisdn_registration:
            show_msisdn = False
            require_msisdn = False

        flows = []
        if self.hs.config.enable_registration_captcha:
            # only support 3PIDless registration if no 3PIDs are required
            if not require_email and not require_msisdn:
                # Also add a dummy flow here, otherwise if a client completes
                # recaptcha first we'll assume they were going for this flow
                # and complete the request, when they could have been trying to
                # complete one of the flows with email/msisdn auth.
                flows.extend([[LoginType.RECAPTCHA, LoginType.DUMMY]])
            # only support the email-only flow if we don't require MSISDN 3PIDs
            if not require_msisdn:
                flows.extend([[LoginType.RECAPTCHA, LoginType.EMAIL_IDENTITY]])

            if show_msisdn:
                # only support the MSISDN-only flow if we don't require email 3PIDs
                if not require_email:
                    flows.extend([[LoginType.RECAPTCHA, LoginType.MSISDN]])
                # always let users provide both MSISDN & email
                flows.extend(
                    [[LoginType.RECAPTCHA, LoginType.MSISDN, LoginType.EMAIL_IDENTITY]]
                )
        else:
            # only support 3PIDless registration if no 3PIDs are required
            if not require_email and not require_msisdn:
                flows.extend([[LoginType.DUMMY]])
            # only support the email-only flow if we don't require MSISDN 3PIDs
            if not require_msisdn:
                flows.extend([[LoginType.EMAIL_IDENTITY]])

            if show_msisdn:
                # only support the MSISDN-only flow if we don't require email 3PIDs
                if not require_email or require_msisdn:
                    flows.extend([[LoginType.MSISDN]])
                # always let users provide both MSISDN & email
                flows.extend([[LoginType.MSISDN, LoginType.EMAIL_IDENTITY]])

        # Append m.login.terms to all flows if we're requiring consent
        if self.hs.config.user_consent_at_registration:
            new_flows = []
            for flow in flows:
                inserted = False
                # m.login.terms should go near the end but before msisdn or email auth
                for i, stage in enumerate(flow):
                    if stage == LoginType.EMAIL_IDENTITY or stage == LoginType.MSISDN:
                        flow.insert(i, LoginType.TERMS)
                        inserted = True
                        break
                if not inserted:
                    flow.append(LoginType.TERMS)
            flows.extend(new_flows)

        auth_result, params, session_id = yield self.auth_handler.check_auth(
            flows, body, self.hs.get_ip_from_request(request)
        )

        # Check that we're not trying to register a denied 3pid.
        #
        # the user-facing checks will probably already have happened in
        # /register/email/requestToken when we requested a 3pid, but that's not
        # guaranteed.

        if auth_result:
            for login_type in [LoginType.EMAIL_IDENTITY, LoginType.MSISDN]:
                if login_type in auth_result:
                    medium = auth_result[login_type]["medium"]
                    address = auth_result[login_type]["address"]

                    if not (yield check_3pid_allowed(self.hs, medium, address)):
                        raise SynapseError(
                            403,
                            "Third party identifiers (email/phone numbers)"
                            + " are not authorized on this server",
                            Codes.THREEPID_DENIED,
                        )

                    existingUid = yield self.store.get_user_id_by_threepid(
                        medium, address
                    )

                    if existingUid is not None:
                        raise SynapseError(
                            400, "%s is already in use" % medium, Codes.THREEPID_IN_USE
                        )

        if self.hs.config.register_mxid_from_3pid:
            # override the desired_username based on the 3PID if any.
            # reset it first to avoid folks picking their own username.
            desired_username = None

            # we should have an auth_result at this point if we're going to progress
            # to register the user (i.e. we haven't picked up a registered_user_id
            # from our session store), in which case get ready and gen the
            # desired_username
            if auth_result:
                if (
                    self.hs.config.register_mxid_from_3pid == "email"
                    and LoginType.EMAIL_IDENTITY in auth_result
                ):
                    address = auth_result[LoginType.EMAIL_IDENTITY]["address"]
                    desired_username = synapse.types.strip_invalid_mxid_characters(
                        address.replace("@", "-").lower()
                    )

                    # find a unique mxid for the account, suffixing numbers
                    # if needed
                    while True:
                        try:
                            yield self.registration_handler.check_username(
                                desired_username,
                                guest_access_token=guest_access_token,
                                assigned_user_id=registered_user_id,
                            )
                            # if we got this far we passed the check.
                            break
                        except SynapseError as e:
                            if e.errcode == Codes.USER_IN_USE:
                                m = re.match(r"^(.*?)(\d+)$", desired_username)
                                if m:
                                    desired_username = m.group(1) + str(
                                        int(m.group(2)) + 1
                                    )
                                else:
                                    desired_username += "1"
                            else:
                                # something else went wrong.
                                break

                    if self.hs.config.register_just_use_email_for_display_name:
                        desired_display_name = address
                    else:
                        # Custom mapping between email address and display name
                        desired_display_name = self._map_email_to_displayname(address)
                elif (
                    self.hs.config.register_mxid_from_3pid == "msisdn"
                    and LoginType.MSISDN in auth_result
                ):
                    desired_username = auth_result[LoginType.MSISDN]["address"]
                else:
                    raise SynapseError(
                        400, "Cannot derive mxid from 3pid; no recognised 3pid"
                    )

        if desired_username is not None:
            yield self.registration_handler.check_username(
                desired_username,
                guest_access_token=guest_access_token,
                assigned_user_id=registered_user_id,
            )

        if registered_user_id is not None:
            logger.info(
                "Already registered user ID %r for this session", registered_user_id
            )
            # don't re-register the threepids
            registered = False
        else:
            # NB: This may be from the auth handler and NOT from the POST
            assert_params_in_dict(params, ["password"])

            if not self.hs.config.register_mxid_from_3pid:
                desired_username = params.get("username", None)
            else:
                # we keep the original desired_username derived from the 3pid above
                pass

            guest_access_token = params.get("guest_access_token", None)

            # XXX: don't we need to validate these for length etc like we did on
            # the ones from the JSON body earlier on in the method?

            if desired_username is not None:
                desired_username = desired_username.lower()

            threepid = None
            if auth_result:
                threepid = auth_result.get(LoginType.EMAIL_IDENTITY)

                # Also check that we're not trying to register a 3pid that's already
                # been registered.
                #
                # This has probably happened in /register/email/requestToken as well,
                # but if a user hits this endpoint twice then clicks on each link from
                # the two activation emails, they would register the same 3pid twice.
                for login_type in [LoginType.EMAIL_IDENTITY, LoginType.MSISDN]:
                    if login_type in auth_result:
                        medium = auth_result[login_type]["medium"]
                        address = auth_result[login_type]["address"]

                        existing_user_id = yield self.store.get_user_id_by_threepid(
                            medium, address
                        )

                        if existing_user_id is not None:
                            raise SynapseError(
                                400,
                                "%s is already in use" % medium,
                                Codes.THREEPID_IN_USE,
                            )

            registered_user_id = yield self.registration_handler.register_user(
                localpart=desired_username,
                password=params.get("password", None),
                guest_access_token=guest_access_token,
                default_display_name=desired_display_name,
                threepid=threepid,
                address=client_addr,
            )
            # Necessary due to auth checks prior to the threepid being
            # written to the db
            if threepid:
                if is_threepid_reserved(
                    self.hs.config.mau_limits_reserved_threepids, threepid
                ):
                    yield self.store.upsert_monthly_active_user(registered_user_id)

            if self.hs.config.shadow_server:
                yield self.registration_handler.shadow_register(
                    localpart=desired_username,
                    display_name=desired_display_name,
                    auth_result=auth_result,
                    params=params,
                )

            # remember that we've now registered that user account, and with
            #  what user ID (since the user may not have specified)
            self.auth_handler.set_session_data(
                session_id, "registered_user_id", registered_user_id
            )

            registered = True

        return_dict = yield self._create_registration_details(
            registered_user_id, params
        )

        if registered:
            yield self.registration_handler.post_registration_actions(
                user_id=registered_user_id,
                auth_result=auth_result,
                access_token=return_dict.get("access_token"),
            )

        return 200, return_dict

    def on_OPTIONS(self, _):
        return 200, {}

    @defer.inlineCallbacks
    def _do_appservice_registration(
        self, username, password, display_name, as_token, body
    ):

        # FIXME: appservice_register() is horribly duplicated with register()
        # and they should probably just be combined together with a config flag.
        user_id = yield self.registration_handler.appservice_register(
            username, as_token, password, display_name
        )
        result = yield self._create_registration_details(user_id, body)

        auth_result = body.get("auth_result")
        if auth_result and LoginType.EMAIL_IDENTITY in auth_result:
            threepid = auth_result[LoginType.EMAIL_IDENTITY]
            yield self._register_email_threepid(
                user_id, threepid, result["access_token"], body.get("bind_email")
            )

        if auth_result and LoginType.MSISDN in auth_result:
            threepid = auth_result[LoginType.MSISDN]
            yield self._register_msisdn_threepid(
                user_id, threepid, result["access_token"], body.get("bind_msisdn")
            )

        return result

    @defer.inlineCallbacks
    def _create_registration_details(self, user_id, params):
        """Complete registration of newly-registered user

        Allocates device_id if one was not given; also creates access_token.

        Args:
            (str) user_id: full canonical @user:id
            (object) params: registration parameters, from which we pull
                device_id, initial_device_name and inhibit_login
        Returns:
            defer.Deferred: (object) dictionary for response from /register
        """
        result = {"user_id": user_id, "home_server": self.hs.hostname}
        if not params.get("inhibit_login", False):
            device_id = params.get("device_id")
            initial_display_name = params.get("initial_device_display_name")
            device_id, access_token = yield self.registration_handler.register_device(
                user_id, device_id, initial_display_name, is_guest=False
            )

            result.update({"access_token": access_token, "device_id": device_id})
        return result

    @defer.inlineCallbacks
    def _do_guest_registration(self, params, address=None):
        if not self.hs.config.allow_guest_access:
            raise SynapseError(403, "Guest access is disabled")
        user_id = yield self.registration_handler.register_user(
            make_guest=True, address=address
        )

        # we don't allow guests to specify their own device_id, because
        # we have nowhere to store it.
        device_id = synapse.api.auth.GUEST_DEVICE_ID
        initial_display_name = params.get("initial_device_display_name")
        device_id, access_token = yield self.registration_handler.register_device(
            user_id, device_id, initial_display_name, is_guest=True
        )

        return (
            200,
            {
                "user_id": user_id,
                "device_id": device_id,
                "access_token": access_token,
                "home_server": self.hs.hostname,
            },
        )


def cap(name):
    """Capitalise parts of a name containing different words, including those
    separated by hyphens.
    For example, 'John-Doe'

    Args:
        name (str): The name to parse
    """
    if not name:
        return name

    # Split the name by whitespace then hyphens, capitalizing each part then
    # joining it back together.
    capatilized_name = " ".join(
        "-".join(part.capitalize() for part in space_part.split("-"))
        for space_part in name.split()
    )
    return capatilized_name


def _map_email_to_displayname(address):
    """Custom mapping from an email address to a user displayname

    Args:
        address (str): The email address to process
    Returns:
        str: The new displayname
    """
    # Split the part before and after the @ in the email.
    # Replace all . with spaces in the first part
    parts = address.replace(".", " ").split("@")

    # Figure out which org this email address belongs to
    org_parts = parts[1].split(" ")

    # If this is a ...matrix.org email, mark them as an Admin
    if org_parts[-2] == "matrix" and org_parts[-1] == "org":
        org = "Tchap Admin"

    # Is this is a ...gouv.fr address, set the org to whatever is before
    # gouv.fr. If there isn't anything (a @gouv.fr email) simply mark their
    # org as "gouv"
    elif org_parts[-2] == "gouv" and org_parts[-1] == "fr":
        org = org_parts[-3] if len(org_parts) > 2 else org_parts[-2]

    # Otherwise, mark their org as the email's second-level domain name
    else:
        org = org_parts[-2]

    desired_display_name = cap(parts[0]) + " [" + cap(org) + "]"

    return desired_display_name


def register_servlets(hs, http_server):
    EmailRegisterRequestTokenRestServlet(hs).register(http_server)
    MsisdnRegisterRequestTokenRestServlet(hs).register(http_server)
    UsernameAvailabilityRestServlet(hs).register(http_server)
    RegistrationSubmitTokenServlet(hs).register(http_server)
    RegisterRestServlet(hs).register(http_server)<|MERGE_RESOLUTION|>--- conflicted
+++ resolved
@@ -113,30 +113,20 @@
 
         assert_params_in_dict(body, ["client_secret", "email", "send_attempt"])
 
-<<<<<<< HEAD
-        if not (yield check_3pid_allowed(self.hs, "email", body["email"])):
-=======
         # Extract params from body
         client_secret = body["client_secret"]
         email = body["email"]
         send_attempt = body["send_attempt"]
         next_link = body.get("next_link")  # Optional param
 
-        if not check_3pid_allowed(self.hs, "email", email):
->>>>>>> 0c0b82b6
+        if not (yield check_3pid_allowed(self.hs, "email", body["email"])):
             raise SynapseError(
                 403,
                 "Your email is not authorized to register on this server",
                 Codes.THREEPID_DENIED,
             )
 
-<<<<<<< HEAD
-        assert_params_in_dict(body["client_secret"])
-
-        existingUid = yield self.hs.get_datastore().get_user_id_by_threepid(
-=======
         existing_user_id = yield self.hs.get_datastore().get_user_id_by_threepid(
->>>>>>> 0c0b82b6
             "email", body["email"]
         )
 
