# Copyright 2014-2016 OpenMarket Ltd
# Copyright 2018-9 New Vector Ltd
#
# Licensed under the Apache License, Version 2.0 (the "License");
# you may not use this file except in compliance with the License.
# You may obtain a copy of the License at
#
#     http://www.apache.org/licenses/LICENSE-2.0
#
# Unless required by applicable law or agreed to in writing, software
# distributed under the License is distributed on an "AS IS" BASIS,
# WITHOUT WARRANTIES OR CONDITIONS OF ANY KIND, either express or implied.
# See the License for the specific language governing permissions and
# limitations under the License.

""" This is a reference implementation of a Matrix homeserver.
"""

import json
import os
import sys

# Check that we're not running on an unsupported Python version.
if sys.version_info < (3, 6):
    print("Synapse requires Python 3.6 or above.")
    sys.exit(1)

# Twisted and canonicaljson will fail to import when this file is executed to
# get the __version__ during a fresh install. That's OK and subsequent calls to
# actually start Synapse will import these libraries fine.
try:
    from twisted.internet import protocol
    from twisted.internet.protocol import Factory
    from twisted.names.dns import DNSDatagramProtocol

    protocol.Factory.noisy = False
    Factory.noisy = False
    DNSDatagramProtocol.noisy = False
except ImportError:
    pass

# Use the standard library json implementation instead of simplejson.
try:
    from canonicaljson import set_json_library

    set_json_library(json)
except ImportError:
    pass

<<<<<<< HEAD
__version__ = "1.50.2"
=======
__version__ = "1.51.0"
>>>>>>> 343d4f13

if bool(os.environ.get("SYNAPSE_TEST_PATCH_LOG_CONTEXTS", False)):
    # We import here so that we don't have to install a bunch of deps when
    # running the packaging tox test.
    from synapse.util.patch_inline_callbacks import do_patch

    do_patch()<|MERGE_RESOLUTION|>--- conflicted
+++ resolved
@@ -47,11 +47,7 @@
 except ImportError:
     pass
 
-<<<<<<< HEAD
-__version__ = "1.50.2"
-=======
 __version__ = "1.51.0"
->>>>>>> 343d4f13
 
 if bool(os.environ.get("SYNAPSE_TEST_PATCH_LOG_CONTEXTS", False)):
     # We import here so that we don't have to install a bunch of deps when
