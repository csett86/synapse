--- conflicted
+++ resolved
@@ -139,12 +139,8 @@
 skip_install = True
 deps = towncrier>=18.6.0rc1
 commands =
-<<<<<<< HEAD
    python -m towncrier.check --compare-with=origin/dinsic
 basepython = python3.6
-=======
-   python -m towncrier.check --compare-with=origin/develop
->>>>>>> dc80a076
 
 [testenv:check-sampleconfig]
 commands = {toxinidir}/scripts-dev/generate_sample_config --check
