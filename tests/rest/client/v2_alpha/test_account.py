--- conflicted
+++ resolved
@@ -318,70 +318,4 @@
             "POST", "account/deactivate", request_data, access_token=tok
         )
         self.render(request)
-<<<<<<< HEAD
-        self.assertEqual(request.code, 200)
-
-        store = self.hs.get_datastore()
-
-        # Check that the user has been marked as deactivated.
-        self.assertTrue(self.get_success(store.get_user_deactivated_status(user_id)))
-
-        # Check that this access token has been invalidated.
-        request, channel = self.make_request("GET", "account/whoami")
-        self.render(request)
-        self.assertEqual(request.code, 401)
-
-    @unittest.INFO
-    def test_pending_invites(self):
-        """Tests that deactivating a user rejects every pending invite for them."""
-        store = self.hs.get_datastore()
-
-        inviter_id = self.register_user("inviter", "test")
-        inviter_tok = self.login("inviter", "test")
-
-        invitee_id = self.register_user("invitee", "test")
-        invitee_tok = self.login("invitee", "test")
-
-        # Make @inviter:test invite @invitee:test in a new room.
-        room_id = self.helper.create_room_as(inviter_id, tok=inviter_tok)
-        self.helper.invite(
-            room=room_id, src=inviter_id, targ=invitee_id, tok=inviter_tok
-        )
-
-        # Make sure the invite is here.
-        pending_invites = self.get_success(store.get_invited_rooms_for_user(invitee_id))
-        self.assertEqual(len(pending_invites), 1, pending_invites)
-        self.assertEqual(pending_invites[0].room_id, room_id, pending_invites)
-
-        # Deactivate @invitee:test.
-        self.deactivate(invitee_id, invitee_tok)
-
-        # Check that the invite isn't there anymore.
-        pending_invites = self.get_success(store.get_invited_rooms_for_user(invitee_id))
-        self.assertEqual(len(pending_invites), 0, pending_invites)
-
-        # Check that the membership of @invitee:test in the room is now "leave".
-        memberships = self.get_success(
-            store.get_rooms_for_user_where_membership_is(invitee_id, [Membership.LEAVE])
-        )
-        self.assertEqual(len(memberships), 1, memberships)
-        self.assertEqual(memberships[0].room_id, room_id, memberships)
-
-    def deactivate(self, user_id, tok):
-        request_data = json.dumps(
-            {
-                "auth": {
-                    "type": "m.login.password",
-                    "user": user_id,
-                    "password": "test",
-                },
-                "erase": False,
-            }
-        )
-        request, channel = self.make_request(
-            "POST", "account/deactivate", request_data, access_token=tok
-        )
-        self.render(request)
-=======
->>>>>>> 8f90b0ee
         self.assertEqual(request.code, 200)