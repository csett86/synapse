--- conflicted
+++ resolved
@@ -214,35 +214,19 @@
 
         # The specific endpoint doesn't matter, all we need is an authenticated
         # endpoint.
-<<<<<<< HEAD
-        request, channel = self.make_request(
-            b"GET", "/sync", access_token=tok,
-        )
-=======
         request, channel = self.make_request(b"GET", "/sync", access_token=tok)
->>>>>>> 2e1129b5
         self.render(request)
 
         self.assertEquals(channel.result["code"], b"200", channel.result)
 
         self.reactor.advance(datetime.timedelta(weeks=1).total_seconds())
 
-<<<<<<< HEAD
-        request, channel = self.make_request(
-            b"GET", "/sync", access_token=tok,
-        )
-=======
         request, channel = self.make_request(b"GET", "/sync", access_token=tok)
->>>>>>> 2e1129b5
         self.render(request)
 
         self.assertEquals(channel.result["code"], b"403", channel.result)
         self.assertEquals(
-<<<<<<< HEAD
-            channel.json_body["errcode"], Codes.EXPIRED_ACCOUNT, channel.result,
-=======
             channel.json_body["errcode"], Codes.EXPIRED_ACCOUNT, channel.result
->>>>>>> 2e1129b5
         )
 
     def test_manual_renewal(self):
@@ -258,32 +242,17 @@
         admin_tok = self.login("admin", "adminpassword")
 
         url = "/_matrix/client/unstable/admin/account_validity/validity"
-<<<<<<< HEAD
-        params = {
-            "user_id": user_id,
-        }
-        request_data = json.dumps(params)
-        request, channel = self.make_request(
-            b"POST", url, request_data, access_token=admin_tok,
-=======
         params = {"user_id": user_id}
         request_data = json.dumps(params)
         request, channel = self.make_request(
             b"POST", url, request_data, access_token=admin_tok
->>>>>>> 2e1129b5
         )
         self.render(request)
         self.assertEquals(channel.result["code"], b"200", channel.result)
 
         # The specific endpoint doesn't matter, all we need is an authenticated
         # endpoint.
-<<<<<<< HEAD
-        request, channel = self.make_request(
-            b"GET", "/sync", access_token=tok,
-        )
-=======
         request, channel = self.make_request(b"GET", "/sync", access_token=tok)
->>>>>>> 2e1129b5
         self.render(request)
         self.assertEquals(channel.result["code"], b"200", channel.result)
 
@@ -302,32 +271,18 @@
         }
         request_data = json.dumps(params)
         request, channel = self.make_request(
-<<<<<<< HEAD
-            b"POST", url, request_data, access_token=admin_tok,
-=======
             b"POST", url, request_data, access_token=admin_tok
->>>>>>> 2e1129b5
         )
         self.render(request)
         self.assertEquals(channel.result["code"], b"200", channel.result)
 
         # The specific endpoint doesn't matter, all we need is an authenticated
         # endpoint.
-<<<<<<< HEAD
-        request, channel = self.make_request(
-            b"GET", "/sync", access_token=tok,
-        )
-        self.render(request)
-        self.assertEquals(channel.result["code"], b"403", channel.result)
-        self.assertEquals(
-            channel.json_body["errcode"], Codes.EXPIRED_ACCOUNT, channel.result,
-=======
         request, channel = self.make_request(b"GET", "/sync", access_token=tok)
         self.render(request)
         self.assertEquals(channel.result["code"], b"403", channel.result)
         self.assertEquals(
             channel.json_body["errcode"], Codes.EXPIRED_ACCOUNT, channel.result
->>>>>>> 2e1129b5
         )
 
 
@@ -386,12 +341,6 @@
         # We need to manually add an email address otherwise the handler will do
         # nothing.
         now = self.hs.clock.time_msec()
-<<<<<<< HEAD
-        self.get_success(self.store.user_add_threepid(
-            user_id=user_id, medium="email", address="kermit@example.com",
-            validated_at=now, added_at=now,
-        ))
-=======
         self.get_success(
             self.store.user_add_threepid(
                 user_id=user_id,
@@ -401,7 +350,6 @@
                 added_at=now,
             )
         )
->>>>>>> 2e1129b5
 
         # Move 6 days forward. This should trigger a renewal email to be sent.
         self.reactor.advance(datetime.timedelta(days=6).total_seconds())
@@ -419,13 +367,7 @@
         # our access token should be denied from now, otherwise they should
         # succeed.
         self.reactor.advance(datetime.timedelta(days=3).total_seconds())
-<<<<<<< HEAD
-        request, channel = self.make_request(
-            b"GET", "/sync", access_token=tok,
-        )
-=======
         request, channel = self.make_request(b"GET", "/sync", access_token=tok)
->>>>>>> 2e1129b5
         self.render(request)
         self.assertEquals(channel.result["code"], b"200", channel.result)
 
@@ -437,15 +379,6 @@
         # We need to manually add an email address otherwise the handler will do
         # nothing.
         now = self.hs.clock.time_msec()
-<<<<<<< HEAD
-        self.get_success(self.store.user_add_threepid(
-            user_id=user_id, medium="email", address="kermit@example.com",
-            validated_at=now, added_at=now,
-        ))
-
-        request, channel = self.make_request(
-            b"POST", "/_matrix/client/unstable/account_validity/send_mail",
-=======
         self.get_success(
             self.store.user_add_threepid(
                 user_id=user_id,
@@ -459,7 +392,6 @@
         request, channel = self.make_request(
             b"POST",
             "/_matrix/client/unstable/account_validity/send_mail",
->>>>>>> 2e1129b5
             access_token=tok,
         )
         self.render(request)
