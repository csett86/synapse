# -*- coding: utf-8 -*-
# Copyright 2014-2016 OpenMarket Ltd
#
# Licensed under the Apache License, Version 2.0 (the "License");
# you may not use this file except in compliance with the License.
# You may obtain a copy of the License at
#
#     http://www.apache.org/licenses/LICENSE-2.0
#
# Unless required by applicable law or agreed to in writing, software
# distributed under the License is distributed on an "AS IS" BASIS,
# WITHOUT WARRANTIES OR CONDITIONS OF ANY KIND, either express or implied.
# See the License for the specific language governing permissions and
# limitations under the License.


from twisted.internet import defer

from synapse.storage.profile import ProfileStore
from synapse.types import UserID

from tests import unittest
from tests.utils import setup_test_homeserver


class ProfileStoreTestCase(unittest.TestCase):
    @defer.inlineCallbacks
    def setUp(self):
        hs = yield setup_test_homeserver(self.addCleanup)

        self.store = ProfileStore(None, hs)

        self.u_frank = UserID.from_string("@frank:test")

    @defer.inlineCallbacks
    def test_displayname(self):
<<<<<<< HEAD
        yield self.store.set_profile_displayname(
            self.u_frank.localpart, "Frank", 1,
        )
=======
        yield self.store.create_profile(self.u_frank.localpart)

        yield self.store.set_profile_displayname(self.u_frank.localpart, "Frank")
>>>>>>> 74854a97

        self.assertEquals(
            "Frank", (yield self.store.get_profile_displayname(self.u_frank.localpart))
        )

    @defer.inlineCallbacks
    def test_avatar_url(self):
<<<<<<< HEAD
=======
        yield self.store.create_profile(self.u_frank.localpart)

>>>>>>> 74854a97
        yield self.store.set_profile_avatar_url(
            self.u_frank.localpart, "http://my.site/here", 1,
        )

        self.assertEquals(
            "http://my.site/here",
            (yield self.store.get_profile_avatar_url(self.u_frank.localpart)),
        )<|MERGE_RESOLUTION|>--- conflicted
+++ resolved
@@ -34,27 +34,21 @@
 
     @defer.inlineCallbacks
     def test_displayname(self):
-<<<<<<< HEAD
+        yield self.store.create_profile(self.u_frank.localpart)
+
         yield self.store.set_profile_displayname(
             self.u_frank.localpart, "Frank", 1,
         )
-=======
-        yield self.store.create_profile(self.u_frank.localpart)
-
-        yield self.store.set_profile_displayname(self.u_frank.localpart, "Frank")
->>>>>>> 74854a97
 
         self.assertEquals(
-            "Frank", (yield self.store.get_profile_displayname(self.u_frank.localpart))
+            "Frank",
+            (yield self.store.get_profile_displayname(self.u_frank.localpart))
         )
 
     @defer.inlineCallbacks
     def test_avatar_url(self):
-<<<<<<< HEAD
-=======
         yield self.store.create_profile(self.u_frank.localpart)
 
->>>>>>> 74854a97
         yield self.store.set_profile_avatar_url(
             self.u_frank.localpart, "http://my.site/here", 1,
         )
