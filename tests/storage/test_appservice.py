# Copyright 2015, 2016 OpenMarket Ltd
#
# Licensed under the Apache License, Version 2.0 (the "License");
# you may not use this file except in compliance with the License.
# You may obtain a copy of the License at
#
#     http://www.apache.org/licenses/LICENSE-2.0
#
# Unless required by applicable law or agreed to in writing, software
# distributed under the License is distributed on an "AS IS" BASIS,
# WITHOUT WARRANTIES OR CONDITIONS OF ANY KIND, either express or implied.
# See the License for the specific language governing permissions and
# limitations under the License.
import json
import os
import tempfile
from typing import List, Optional, cast
from unittest.mock import Mock

import yaml

from twisted.internet import defer
from twisted.test.proto_helpers import MemoryReactor

from synapse.appservice import ApplicationService, ApplicationServiceState
from synapse.config._base import ConfigError
from synapse.events import EventBase
from synapse.server import HomeServer
from synapse.storage.database import DatabasePool, make_conn
from synapse.storage.databases.main.appservice import (
    ApplicationServiceStore,
    ApplicationServiceTransactionStore,
)
from synapse.types import DeviceLists
from synapse.util import Clock

from tests import unittest
from tests.test_utils import make_awaitable


class ApplicationServiceStoreTestCase(unittest.HomeserverTestCase):
    def setUp(self):
        super(ApplicationServiceStoreTestCase, self).setUp()

        self.as_yaml_files: List[str] = []

        self.hs.config.appservice.app_service_config_files = self.as_yaml_files
        self.hs.config.caches.event_cache_size = 1

        self.as_token = "token1"
        self.as_url = "some_url"
        self.as_id = "as1"
        self._add_appservice(
            self.as_token, self.as_id, self.as_url, "some_hs_token", "bob"
        )
        self._add_appservice("token2", "as2", "some_url", "some_hs_token", "bob")
        self._add_appservice("token3", "as3", "some_url", "some_hs_token", "bob")
        # must be done after inserts
        database = self.hs.get_datastores().databases[0]
        self.store = ApplicationServiceStore(
            database,
            make_conn(database._database_config, database.engine, "test"),
            self.hs,
        )

    def tearDown(self) -> None:
        # TODO: suboptimal that we need to create files for tests!
        for f in self.as_yaml_files:
            try:
                os.remove(f)
            except Exception:
                pass

        super(ApplicationServiceStoreTestCase, self).tearDown()

    def _add_appservice(self, as_token, id, url, hs_token, sender) -> None:
        as_yaml = {
            "url": url,
            "as_token": as_token,
            "hs_token": hs_token,
            "id": id,
            "sender_localpart": sender,
            "namespaces": {},
        }
        # use the token as the filename
        with open(as_token, "w") as outfile:
            outfile.write(yaml.dump(as_yaml))
            self.as_yaml_files.append(as_token)

    def test_retrieve_unknown_service_token(self) -> None:
        service = self.store.get_app_service_by_token("invalid_token")
        self.assertEquals(service, None)

    def test_retrieval_of_service(self) -> None:
        stored_service = self.store.get_app_service_by_token(self.as_token)
        assert stored_service is not None
        self.assertEquals(stored_service.token, self.as_token)
        self.assertEquals(stored_service.id, self.as_id)
        self.assertEquals(stored_service.url, self.as_url)
        self.assertEquals(stored_service.namespaces[ApplicationService.NS_ALIASES], [])
        self.assertEquals(stored_service.namespaces[ApplicationService.NS_ROOMS], [])
        self.assertEquals(stored_service.namespaces[ApplicationService.NS_USERS], [])

    def test_retrieval_of_all_services(self) -> None:
        services = self.store.get_app_services()
        self.assertEquals(len(services), 3)


class ApplicationServiceTransactionStoreTestCase(unittest.HomeserverTestCase):
    def setUp(self) -> None:
        super(ApplicationServiceTransactionStoreTestCase, self).setUp()
        self.as_yaml_files: List[str] = []

        self.hs.config.appservice.app_service_config_files = self.as_yaml_files
        self.hs.config.caches.event_cache_size = 1

        self.as_list = [
            {"token": "token1", "url": "https://matrix-as.org", "id": "id_1"},
            {"token": "alpha_tok", "url": "https://alpha.com", "id": "id_alpha"},
            {"token": "beta_tok", "url": "https://beta.com", "id": "id_beta"},
            {"token": "gamma_tok", "url": "https://gamma.com", "id": "id_gamma"},
        ]
        for s in self.as_list:
            self._add_service(s["url"], s["token"], s["id"])

        self.as_yaml_files = []

        # We assume there is only one database in these tests
        database = self.hs.get_datastores().databases[0]
        self.db_pool = database._db_pool
        self.engine = database.engine

        db_config = self.hs.config.database.get_single_database()
        self.store = TestTransactionStore(
            database, make_conn(db_config, self.engine, "test"), self.hs
        )

    def _add_service(self, url, as_token, id) -> None:
        as_yaml = {
            "url": url,
            "as_token": as_token,
            "hs_token": "something",
            "id": id,
            "sender_localpart": "a_sender",
            "namespaces": {},
        }
        # use the token as the filename
        with open(as_token, "w") as outfile:
            outfile.write(yaml.dump(as_yaml))
            self.as_yaml_files.append(as_token)

    def _set_state(
        self, id: str, state: ApplicationServiceState, txn: Optional[int] = None
    ):
        return self.db_pool.runOperation(
            self.engine.convert_param_style(
                "INSERT INTO application_services_state(as_id, state, last_txn) "
                "VALUES(?,?,?)"
            ),
            (id, state.value, txn),
        )

    def _insert_txn(self, as_id, txn_id, events):
        return self.db_pool.runOperation(
            self.engine.convert_param_style(
                "INSERT INTO application_services_txns(as_id, txn_id, event_ids) "
                "VALUES(?,?,?)"
            ),
            (as_id, txn_id, json.dumps([e.event_id for e in events])),
        )

    def _set_last_txn(self, as_id, txn_id):
        return self.db_pool.runOperation(
            self.engine.convert_param_style(
                "INSERT INTO application_services_state(as_id, last_txn, state) "
                "VALUES(?,?,?)"
            ),
            (as_id, txn_id, ApplicationServiceState.UP.value),
        )

    def test_get_appservice_state_none(
        self,
    ) -> None:
        service = Mock(id="999")
        state = self.get_success(self.store.get_appservice_state(service))
        self.assertEquals(None, state)

    def test_get_appservice_state_up(
        self,
    ) -> None:
        self.get_success(
            self._set_state(self.as_list[0]["id"], ApplicationServiceState.UP)
        )
        service = Mock(id=self.as_list[0]["id"])
        state = self.get_success(
            defer.ensureDeferred(self.store.get_appservice_state(service))
        )
        self.assertEquals(ApplicationServiceState.UP, state)

    def test_get_appservice_state_down(
        self,
    ) -> None:
        self.get_success(
            self._set_state(self.as_list[0]["id"], ApplicationServiceState.UP)
        )
        self.get_success(
            self._set_state(self.as_list[1]["id"], ApplicationServiceState.DOWN)
        )
        self.get_success(
            self._set_state(self.as_list[2]["id"], ApplicationServiceState.DOWN)
        )
        service = Mock(id=self.as_list[1]["id"])
        state = self.get_success(self.store.get_appservice_state(service))
        self.assertEquals(ApplicationServiceState.DOWN, state)

    def test_get_appservices_by_state_none(
        self,
    ) -> None:
        services = self.get_success(
            self.store.get_appservices_by_state(ApplicationServiceState.DOWN)
        )
        self.assertEquals(0, len(services))

    def test_set_appservices_state_down(
        self,
    ) -> None:
        service = Mock(id=self.as_list[1]["id"])
        self.get_success(
            self.store.set_appservice_state(service, ApplicationServiceState.DOWN)
        )
        rows = self.get_success(
            self.db_pool.runQuery(
                self.engine.convert_param_style(
                    "SELECT as_id FROM application_services_state WHERE state=?"
                ),
                (ApplicationServiceState.DOWN.value,),
            )
        )
        self.assertEquals(service.id, rows[0][0])

    def test_set_appservices_state_multiple_up(
        self,
    ) -> None:
        service = Mock(id=self.as_list[1]["id"])
        self.get_success(
            self.store.set_appservice_state(service, ApplicationServiceState.UP)
        )
        self.get_success(
            self.store.set_appservice_state(service, ApplicationServiceState.DOWN)
        )
        self.get_success(
            self.store.set_appservice_state(service, ApplicationServiceState.UP)
        )
        rows = self.get_success(
            self.db_pool.runQuery(
                self.engine.convert_param_style(
                    "SELECT as_id FROM application_services_state WHERE state=?"
                ),
                (ApplicationServiceState.UP.value,),
            )
        )
        self.assertEquals(service.id, rows[0][0])

    def test_create_appservice_txn_first(
        self,
    ) -> None:
        service = Mock(id=self.as_list[0]["id"])
        events = cast(List[EventBase], [Mock(event_id="e1"), Mock(event_id="e2")])
        txn = self.get_success(
            defer.ensureDeferred(
<<<<<<< HEAD
                self.store.create_appservice_txn(service, events, [], [], DeviceLists())
=======
                self.store.create_appservice_txn(service, events, [], [], {}, {})
>>>>>>> 537adac3
            )
        )
        self.assertEquals(txn.id, 1)
        self.assertEquals(txn.events, events)
        self.assertEquals(txn.service, service)

    def test_create_appservice_txn_older_last_txn(
        self,
    ) -> None:
        service = Mock(id=self.as_list[0]["id"])
        events = cast(List[EventBase], [Mock(event_id="e1"), Mock(event_id="e2")])
        self.get_success(self._set_last_txn(service.id, 9643))  # AS is falling behind
        self.get_success(self._insert_txn(service.id, 9644, events))
        self.get_success(self._insert_txn(service.id, 9645, events))
        txn = self.get_success(
<<<<<<< HEAD
            self.store.create_appservice_txn(service, events, [], [], DeviceLists())
=======
            self.store.create_appservice_txn(service, events, [], [], {}, {})
>>>>>>> 537adac3
        )
        self.assertEquals(txn.id, 9646)
        self.assertEquals(txn.events, events)
        self.assertEquals(txn.service, service)

    def test_create_appservice_txn_up_to_date_last_txn(
        self,
    ) -> None:
        service = Mock(id=self.as_list[0]["id"])
        events = cast(List[EventBase], [Mock(event_id="e1"), Mock(event_id="e2")])
        self.get_success(self._set_last_txn(service.id, 9643))
        txn = self.get_success(
<<<<<<< HEAD
            self.store.create_appservice_txn(service, events, [], [], DeviceLists())
=======
            self.store.create_appservice_txn(service, events, [], [], {}, {})
>>>>>>> 537adac3
        )
        self.assertEquals(txn.id, 9644)
        self.assertEquals(txn.events, events)
        self.assertEquals(txn.service, service)

    def test_create_appservice_txn_up_fuzzing(
        self,
    ) -> None:
        service = Mock(id=self.as_list[0]["id"])
        events = cast(List[EventBase], [Mock(event_id="e1"), Mock(event_id="e2")])
        self.get_success(self._set_last_txn(service.id, 9643))

        # dump in rows with higher IDs to make sure the queries aren't wrong.
        self.get_success(self._set_last_txn(self.as_list[1]["id"], 119643))
        self.get_success(self._set_last_txn(self.as_list[2]["id"], 9))
        self.get_success(self._set_last_txn(self.as_list[3]["id"], 9643))
        self.get_success(self._insert_txn(self.as_list[1]["id"], 119644, events))
        self.get_success(self._insert_txn(self.as_list[1]["id"], 119645, events))
        self.get_success(self._insert_txn(self.as_list[1]["id"], 119646, events))
        self.get_success(self._insert_txn(self.as_list[2]["id"], 10, events))
        self.get_success(self._insert_txn(self.as_list[3]["id"], 9643, events))

        txn = self.get_success(
<<<<<<< HEAD
            self.store.create_appservice_txn(service, events, [], [], DeviceLists())
=======
            self.store.create_appservice_txn(service, events, [], [], {}, {})
>>>>>>> 537adac3
        )
        self.assertEquals(txn.id, 9644)
        self.assertEquals(txn.events, events)
        self.assertEquals(txn.service, service)

    def test_complete_appservice_txn_first_txn(
        self,
    ) -> None:
        service = Mock(id=self.as_list[0]["id"])
        events = [Mock(event_id="e1"), Mock(event_id="e2")]
        txn_id = 1

        self.get_success(self._insert_txn(service.id, txn_id, events))
        self.get_success(
            self.store.complete_appservice_txn(txn_id=txn_id, service=service)
        )

        res = self.get_success(
            self.db_pool.runQuery(
                self.engine.convert_param_style(
                    "SELECT last_txn FROM application_services_state WHERE as_id=?"
                ),
                (service.id,),
            )
        )
        self.assertEquals(1, len(res))
        self.assertEquals(txn_id, res[0][0])

        res = self.get_success(
            self.db_pool.runQuery(
                self.engine.convert_param_style(
                    "SELECT * FROM application_services_txns WHERE txn_id=?"
                ),
                (txn_id,),
            )
        )
        self.assertEquals(0, len(res))

    def test_complete_appservice_txn_existing_in_state_table(
        self,
    ) -> None:
        service = Mock(id=self.as_list[0]["id"])
        events = [Mock(event_id="e1"), Mock(event_id="e2")]
        txn_id = 5
        self.get_success(self._set_last_txn(service.id, 4))
        self.get_success(self._insert_txn(service.id, txn_id, events))
        self.get_success(
            self.store.complete_appservice_txn(txn_id=txn_id, service=service)
        )

        res = self.get_success(
            self.db_pool.runQuery(
                self.engine.convert_param_style(
                    "SELECT last_txn, state FROM application_services_state WHERE as_id=?"
                ),
                (service.id,),
            )
        )
        self.assertEquals(1, len(res))
        self.assertEquals(txn_id, res[0][0])
        self.assertEquals(ApplicationServiceState.UP.value, res[0][1])

        res = self.get_success(
            self.db_pool.runQuery(
                self.engine.convert_param_style(
                    "SELECT * FROM application_services_txns WHERE txn_id=?"
                ),
                (txn_id,),
            )
        )
        self.assertEquals(0, len(res))

    def test_get_oldest_unsent_txn_none(
        self,
    ) -> None:
        service = Mock(id=self.as_list[0]["id"])

        txn = self.get_success(self.store.get_oldest_unsent_txn(service))
        self.assertEquals(None, txn)

    def test_get_oldest_unsent_txn(self) -> None:
        service = Mock(id=self.as_list[0]["id"])
        events = [Mock(event_id="e1"), Mock(event_id="e2")]
        other_events = [Mock(event_id="e5"), Mock(event_id="e6")]

        # we aren't testing store._base stuff here, so mock this out
        # (ignore needed because Mypy won't allow us to assign to a method otherwise)
        self.store.get_events_as_list = Mock(return_value=make_awaitable(events))  # type: ignore[assignment]

        self.get_success(self._insert_txn(self.as_list[1]["id"], 9, other_events))
        self.get_success(self._insert_txn(service.id, 10, events))
        self.get_success(self._insert_txn(service.id, 11, other_events))
        self.get_success(self._insert_txn(service.id, 12, other_events))

        txn = self.get_success(self.store.get_oldest_unsent_txn(service))
        self.assertEquals(service, txn.service)
        self.assertEquals(10, txn.id)
        self.assertEquals(events, txn.events)

    def test_get_appservices_by_state_single(
        self,
    ) -> None:
        self.get_success(
            self._set_state(self.as_list[0]["id"], ApplicationServiceState.DOWN)
        )
        self.get_success(
            self._set_state(self.as_list[1]["id"], ApplicationServiceState.UP)
        )

        services = self.get_success(
            self.store.get_appservices_by_state(ApplicationServiceState.DOWN)
        )
        self.assertEquals(1, len(services))
        self.assertEquals(self.as_list[0]["id"], services[0].id)

    def test_get_appservices_by_state_multiple(
        self,
    ) -> None:
        self.get_success(
            self._set_state(self.as_list[0]["id"], ApplicationServiceState.DOWN)
        )
        self.get_success(
            self._set_state(self.as_list[1]["id"], ApplicationServiceState.UP)
        )
        self.get_success(
            self._set_state(self.as_list[2]["id"], ApplicationServiceState.DOWN)
        )
        self.get_success(
            self._set_state(self.as_list[3]["id"], ApplicationServiceState.UP)
        )

        services = self.get_success(
            self.store.get_appservices_by_state(ApplicationServiceState.DOWN)
        )
        self.assertEquals(2, len(services))
        self.assertEquals(
            {self.as_list[2]["id"], self.as_list[0]["id"]},
            {services[0].id, services[1].id},
        )


class ApplicationServiceStoreTypeStreamIds(unittest.HomeserverTestCase):
    def prepare(
        self, reactor: MemoryReactor, clock: Clock, homeserver: HomeServer
    ) -> None:
        self.service = Mock(id="foo")
        self.store = self.hs.get_datastore()
        self.get_success(
            self.store.set_appservice_state(self.service, ApplicationServiceState.UP)
        )

    def test_get_type_stream_id_for_appservice_no_value(self) -> None:
        value = self.get_success(
            self.store.get_type_stream_id_for_appservice(self.service, "read_receipt")
        )
        self.assertEquals(value, 0)

        value = self.get_success(
            self.store.get_type_stream_id_for_appservice(self.service, "presence")
        )
        self.assertEquals(value, 0)

    def test_get_type_stream_id_for_appservice_invalid_type(self) -> None:
        self.get_failure(
            self.store.get_type_stream_id_for_appservice(self.service, "foobar"),
            ValueError,
        )

    def test_set_appservice_stream_type_pos(self) -> None:
        read_receipt_value = 1024
        self.get_success(
            self.store.set_appservice_stream_type_pos(
                self.service, "read_receipt", read_receipt_value
            )
        )
        result = self.get_success(
            self.store.get_type_stream_id_for_appservice(self.service, "read_receipt")
        )
        self.assertEqual(result, read_receipt_value)

        self.get_success(
            self.store.set_appservice_stream_type_pos(
                self.service, "presence", read_receipt_value
            )
        )
        result = self.get_success(
            self.store.get_type_stream_id_for_appservice(self.service, "presence")
        )
        self.assertEqual(result, read_receipt_value)

    def test_set_appservice_stream_type_pos_invalid_type(self) -> None:
        self.get_failure(
            self.store.set_appservice_stream_type_pos(self.service, "foobar", 1024),
            ValueError,
        )


# required for ApplicationServiceTransactionStoreTestCase tests
class TestTransactionStore(ApplicationServiceTransactionStore, ApplicationServiceStore):
    def __init__(self, database: DatabasePool, db_conn, hs) -> None:
        super().__init__(database, db_conn, hs)


class ApplicationServiceStoreConfigTestCase(unittest.HomeserverTestCase):
    def _write_config(self, suffix, **kwargs) -> str:
        vals = {
            "id": "id" + suffix,
            "url": "url" + suffix,
            "as_token": "as_token" + suffix,
            "hs_token": "hs_token" + suffix,
            "sender_localpart": "sender_localpart" + suffix,
            "namespaces": {},
        }
        vals.update(kwargs)

        _, path = tempfile.mkstemp(prefix="as_config")
        with open(path, "w") as f:
            f.write(yaml.dump(vals))
        return path

    def test_unique_works(self) -> None:
        f1 = self._write_config(suffix="1")
        f2 = self._write_config(suffix="2")

        self.hs.config.appservice.app_service_config_files = [f1, f2]
        self.hs.config.caches.event_cache_size = 1

        database = self.hs.get_datastores().databases[0]
        ApplicationServiceStore(
            database,
            make_conn(database._database_config, database.engine, "test"),
            self.hs,
        )

    def test_duplicate_ids(self) -> None:
        f1 = self._write_config(id="id", suffix="1")
        f2 = self._write_config(id="id", suffix="2")

        self.hs.config.appservice.app_service_config_files = [f1, f2]
        self.hs.config.caches.event_cache_size = 1

        with self.assertRaises(ConfigError) as cm:
            database = self.hs.get_datastores().databases[0]
            ApplicationServiceStore(
                database,
                make_conn(database._database_config, database.engine, "test"),
                self.hs,
            )

        e = cm.exception
        self.assertIn(f1, str(e))
        self.assertIn(f2, str(e))
        self.assertIn("id", str(e))

    def test_duplicate_as_tokens(self) -> None:
        f1 = self._write_config(as_token="as_token", suffix="1")
        f2 = self._write_config(as_token="as_token", suffix="2")

        self.hs.config.appservice.app_service_config_files = [f1, f2]
        self.hs.config.caches.event_cache_size = 1

        with self.assertRaises(ConfigError) as cm:
            database = self.hs.get_datastores().databases[0]
            ApplicationServiceStore(
                database,
                make_conn(database._database_config, database.engine, "test"),
                self.hs,
            )

        e = cm.exception
        self.assertIn(f1, str(e))
        self.assertIn(f2, str(e))
        self.assertIn("as_token", str(e))<|MERGE_RESOLUTION|>--- conflicted
+++ resolved
@@ -268,11 +268,7 @@
         events = cast(List[EventBase], [Mock(event_id="e1"), Mock(event_id="e2")])
         txn = self.get_success(
             defer.ensureDeferred(
-<<<<<<< HEAD
-                self.store.create_appservice_txn(service, events, [], [], DeviceLists())
-=======
-                self.store.create_appservice_txn(service, events, [], [], {}, {})
->>>>>>> 537adac3
+                self.store.create_appservice_txn(service, events, [], [], DeviceLists(), {}, {})
             )
         )
         self.assertEquals(txn.id, 1)
@@ -288,11 +284,7 @@
         self.get_success(self._insert_txn(service.id, 9644, events))
         self.get_success(self._insert_txn(service.id, 9645, events))
         txn = self.get_success(
-<<<<<<< HEAD
-            self.store.create_appservice_txn(service, events, [], [], DeviceLists())
-=======
-            self.store.create_appservice_txn(service, events, [], [], {}, {})
->>>>>>> 537adac3
+            self.store.create_appservice_txn(service, events, [], [], DeviceLists(), {}, {})
         )
         self.assertEquals(txn.id, 9646)
         self.assertEquals(txn.events, events)
@@ -305,11 +297,7 @@
         events = cast(List[EventBase], [Mock(event_id="e1"), Mock(event_id="e2")])
         self.get_success(self._set_last_txn(service.id, 9643))
         txn = self.get_success(
-<<<<<<< HEAD
-            self.store.create_appservice_txn(service, events, [], [], DeviceLists())
-=======
-            self.store.create_appservice_txn(service, events, [], [], {}, {})
->>>>>>> 537adac3
+            self.store.create_appservice_txn(service, events, [], [], DeviceLists(), {}, {})
         )
         self.assertEquals(txn.id, 9644)
         self.assertEquals(txn.events, events)
@@ -333,11 +321,7 @@
         self.get_success(self._insert_txn(self.as_list[3]["id"], 9643, events))
 
         txn = self.get_success(
-<<<<<<< HEAD
-            self.store.create_appservice_txn(service, events, [], [], DeviceLists())
-=======
-            self.store.create_appservice_txn(service, events, [], [], {}, {})
->>>>>>> 537adac3
+            self.store.create_appservice_txn(service, events, [], [], DeviceLists(), {}, {})
         )
         self.assertEquals(txn.id, 9644)
         self.assertEquals(txn.events, events)
