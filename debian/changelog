--- conflicted
+++ resolved
@@ -1,16 +1,14 @@
-<<<<<<< HEAD
-matrix-synapse-py3 (1.45.1+nmu1) UNRELEASED; urgency=medium
+matrix-synapse-py3 (1.47.0+nmu1) UNRELEASED; urgency=medium
 
   * Update scripts to pass Shellcheck lints.
 
  -- root <root@cae79a6e79d7>  Fri, 22 Oct 2021 22:20:31 +0000
-=======
+
 matrix-synapse-py3 (1.46.0~rc1) stable; urgency=medium
 
   * New synapse release 1.46.0~rc1.
 
  -- Synapse Packaging team <packages@matrix.org>  Tue, 26 Oct 2021 14:04:04 +0100
->>>>>>> 75ca0a61
 
 matrix-synapse-py3 (1.45.1) stable; urgency=medium
 
