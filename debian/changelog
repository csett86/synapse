--- conflicted
+++ resolved
@@ -1,17 +1,15 @@
-<<<<<<< HEAD
 matrix-synapse-py3 (1.69.0~rc1+nmu1) UNRELEASED; urgency=medium
 
   * The man page for the hash_password script has been updated to reflect
     the correct default value of 'bcrypt_rounds'.
 
  -- Synapse Packaging team <packages@matrix.org>  Mon, 26 Sep 2022 18:05:09 +0100
-=======
+
 matrix-synapse-py3 (1.68.0) stable; urgency=medium
 
   * New Synapse release 1.68.0.
 
  -- Synapse Packaging team <packages@matrix.org>  Tue, 27 Sep 2022 12:02:09 +0100
->>>>>>> 3853011d
 
 matrix-synapse-py3 (1.68.0~rc2) stable; urgency=medium
 
